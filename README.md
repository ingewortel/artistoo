--- conflicted
+++ resolved
@@ -16,14 +16,7 @@
 
 We have the following examples for web-browser CPMs:
 
-<<<<<<< HEAD
-* [A simple Ising model](examples/ising-model.html)
-* [A single moving cell](examples/single-cell.html)
-* [A 2D random walk](examples/randomwalk.html)
-* [A 3D random walk](examples/randomwalk3d.html)
-* [A clump of two celltypes sorting via differential adhesion](examples/cellsorting.html)
-* [A simulation of an epidermis packed with keratinocytes](examples/epidermis.html)
-=======
+
 * [A simple Ising model](../simulation-examples/html/IsingModel.html)
 * [A simple 2D CPM cell](../simulation-examples/html/SingleCell.html)
 * [The classic CPM cell sorting example](../simulation-examples/html/Cellsorting.html)
@@ -37,7 +30,6 @@
 
 * [Conway's Game of Life](../simulation-examples/html/GameOfLife.html)
 * [SIR model of a spreading infection](../simulation-examples/html/SIR.html)
->>>>>>> d4f197c4
 
 ## Node examples
 
