'use strict';

Object.defineProperty(exports, '__esModule', { value: true });

function _interopDefault (ex) { return (ex && (typeof ex === 'object') && 'default' in ex) ? ex['default'] : ex; }

var MersenneTwister = _interopDefault(require('mersennetwister'));

/** This class implements a data structure with constant-time insertion, deletion, and random
    sampling. That's crucial for the CPM metropolis algorithm, which repeatedly needs to sample
    pixels at cell borders. */

// pass in RNG
function DiceSet( mt ) {

	// Use a hash map to check in constant time whether a pixel is at a cell border.
	// 
	// Currently (Mar 6, 2019), it seems that vanilla objects perform BETTER than ES6 maps,
	// at least in nodejs. This is weird given that in vanilla objects, all keys are 
	// converted to strings, which does not happen for Maps
	// 
	this.indices = {}; //new Map() // {}
	//this.indices = {}

	// Use an array for constant time random sampling of pixels at the border of cells.
	this.elements = [];

	// track the number of pixels currently present in the DiceSet.
	this.length = 0;

	this.mt = mt;
}

DiceSet.prototype = {
	insert : function( v ){
		if( this.indices[v] ){
			return
		}
		// Add element to both the hash map and the array.
		//this.indices.set( v, this.length )
		this.indices[v] = this.length;
	
		this.elements.push( v );
		this.length ++; 
	},
	remove : function( v ){
		// Check whether element is present before it can be removed.
		if( !this.indices[v] ){
			return
		}
		/* The hash map gives the index in the array of the value to be removed.
		The value is removed directly from the hash map, but from the array we
		initially remove the last element, which we then substitute for the 
		element that should be removed.*/
		//const i = this.indices.get(v)
		const i = this.indices[v];

		//this.indices.delete(v)
		delete this.indices[v];

		const e = this.elements.pop();
		this.length --;
		if( e == v ){
			return
		}
		this.elements[i] = e;

		//this.indices.set(e,i)
		this.indices[e] = i;
	},
	contains : function( v ){
		//return this.indices.has(v)
		return (v in this.indices)
	},
	sample : function(){
		return this.elements[Math.floor(this.mt.rnd()*this.length)]
	}
};

class Grid {
	constructor( field_size, torus = true ){
		this.extents = field_size;
		this.torus = torus;
		this.X_BITS = 1+Math.floor( Math.log2( this.extents[0] - 1 ) );
		this.Y_BITS = 1+Math.floor( Math.log2( this.extents[1] - 1 ) );
		this.midpoint = this.extents.map( i => Math.round((i-1)/2) );
		this.Y_MASK = (1 << this.Y_BITS)-1;
		this.dy = 1 << this.Y_BITS; // for neighborhoods based on pixel index
	}

	setpixi( i, t ){
		this._pixels[i] = t;
	}
	pixti( i ){
		return this._pixels[i]
	}

	* pixels() {
		for( let i = 0 ; i < this._pixels.length ; i ++ ){
			if( this._pixels[i] != 0 ){
				yield [this.i2p(i),this._pixels[i]];
			}
		}
	}
}

/** A class containing (mostly static) utility functions for dealing with 2D 
 *  and 3D grids. */

class Grid2D extends Grid {
	constructor( field_size, torus=true ){
		super( field_size, torus );
		this.field_size = { x : field_size[0], y : field_size[1] };
		// Check that the grid size is not too big to store pixel ID in 32-bit number,
		// and allow fast conversion of coordinates to unique ID numbers.
		if( this.X_BITS + this.Y_BITS > 32 ){
			throw("Field size too large -- field cannot be represented as 32-bit number")
		}
		// Attributes per pixel:
		// celltype (identity) of the current pixel.
		this._pixels = new Uint16Array(this.p2i(field_size));
	}



	/*	Return array of indices of neighbor pixels of the pixel at 
		index i. The separate 2D and 3D functions are called by
		the wrapper function neighi, depending on this.ndim.

	*/
	neighisimple( i ){
		let p = this.i2p(i);
		let xx = [];
		for( let d = 0 ; d <= 1 ; d ++ ){
			if( p[d] == 0 ){
				if( this.torus[d] ){
					xx[d] = [p[d],this.extents[d]-1,p[d]+1];
				} else {
					xx[d] = [p[d],p[d]+1];
				}
			} else if( p[d] == this.extents[d]-1 ){
				if( this.torus[d] ){
					xx[d] = [p[d],p[d]-1,0];
				} else {
					xx[d] = [p[d],p[d]-1];
				}
			} else {
				xx[d] = [p[d],p[d]-1,p[d]+1];
			}
		}

		let r = [], first=true;
		for( let x of xx[0] ){
			for( let y of xx[1] ){
				if( first ){
					first = false; 
				} else {
					r.push( this.p2i( [x,y] ) );
				}
			}
		}
		return r
	}

	neighi( i ){	
		// normal computation of neighbor indices (top left-middle-right, 
		// left, right, bottom left-middle-right)
		let tl, tm, tr, l, r, bl, bm, br;
		
		tl = i-1-this.dy; tm = i-1; tr = i-1+this.dy;
		l = i-this.dy; r = i+this.dy;
		bl = i+1-this.dy; bm = i+1; br = i+1+this.dy;
		
		// if pixel is part of one of the borders, adjust the 
		// indices accordingly
		let add = NaN; // if torus is false, return NaN for all neighbors that cross
		// the border.
		// 
		// left border
		if( i < this.field_size.y ){
			if( this.torus ){
				add = this.field_size.x * this.dy;
			}
			tl += add; l += add; bl += add; 	
		}
		
		// right border
		if( i >= this.dy*( this.field_size.x - 1 ) ){
			if( this.torus ){
				add = -this.field_size.x * this.dy;
			}
			tr += add; r += add; br += add;
		}

		// top border
		if( i % this.dy == 0 ){
			if( this.torus ){
				add = this.field_size.y;
			}
			tl += add; tm += add; tr += add;	
		}
		
		// bottom border
		if( (i+1-this.field_size.y) % this.dy == 0 ){
			if( this.torus ){
				add = -this.field_size.y;
			}
			bl += add; bm += add; br += add;
		}
		if( !this.torus ){
			return [ tl, l, bl, tm, bm, tr, r, br ].filter( isFinite )
		} else {
			return [ tl, l, bl, tm, bm, tr, r, br ]
		}
	}
	p2i ( p ){
		return ( p[0] << this.Y_BITS ) + p[1]
	}
	i2p ( i ){
		return [i >> this.Y_BITS, i & this.Y_MASK]
	}
}

/** A class containing (mostly static) utility functions for dealing with 2D 
 *  and 3D grids. */

class Grid3D extends Grid {
	constructor( field_size, torus = true ){
		super( field_size, torus );
		this.field_size = { x : field_size[0],
			y : field_size[1],
			z : field_size[2] };
		// Check that the grid size is not too big to store pixel ID in 32-bit number,
		// and allow fast conversion of coordinates to unique ID numbers.
		this.Z_BITS = 1+Math.floor( Math.log2( this.field_size.z - 1 ) );
		if( this.X_BITS + this.Y_BITS + this.Z_BITS > 32 ){
			throw("Field size too large -- field cannot be represented as 32-bit number")
		}
		this.Z_MASK = (1 << this.Z_BITS)-1;
		this.dz = 1 << ( this.Y_BITS + this.Z_BITS );
		this._pixels = new Uint16Array(this.p2i(field_size));
	}
	/* 	Convert pixel coordinates to unique pixel ID numbers and back.
		Depending on this.ndim, the 2D or 3D version will be used by the 
		wrapper functions p2i and i2p. Use binary encoding for speed. */
	p2i( p ){
		return ( p[0] << ( this.Z_BITS + this.Y_BITS ) ) + 
			( p[1] << this.Z_BITS ) + 
			p[2]
	}
	i2p( i ){
		return [i >> (this.Y_BITS + this.Z_BITS), 
			( i >> this.Z_BITS ) & this.Y_MASK, i & this.Z_MASK ]
	}
	neighi( i ){
		let p = this.i2p(i);

		let xx = [];
		for( let d = 0 ; d <= 2 ; d ++ ){
			if( p[d] == 0 ){
				if( this.torus ){
					xx[d] = [p[d],this.extents[d]-1,p[d]+1];
				} else {
					xx[d] = [p[d],p[d]+1];
				}
			} else if( p[d] == this.extents[d]-1 ){
				if( this.torus ){
					xx[d] = [p[d],p[d]-1,0];
				} else {
					xx[d] = [p[d],p[d]-1];
				}
			} else {
				xx[d] = [p[d],p[d]-1,p[d]+1];
			}
		}
		let r = [], first=true;
		for( let x of xx[0] ){
			for( let y of xx[1] ){
				for( let z of xx[2] ){
					if( first ){
						first = false; 
					} else {
						r.push( this.p2i( [x,y,z] ) );
					}
				}
			}
		}
		return r
	}
}

/** The core CPM class. Can be used for two- or 
 * three-dimensional simulations. 
*/

class CPM {
	constructor( field_size, conf ){
		let seed = conf.seed || Math.floor(Math.random()*Number.MAX_SAFE_INTEGER);
		this.mt = new MersenneTwister( seed );
		if( !("torus" in conf) ){
			conf["torus"] = true;
		}

		// Attributes based on input parameters
		this.ndim = field_size.length; // grid dimensions (2 or 3)
		if( this.ndim != 2 && this.ndim != 3 ){
			throw("only 2D and 3D models are implemented!")
		}
		this.conf = conf; // input parameter settings; see documentation.

		// Some functions/attributes depend on ndim:
		if( this.ndim == 2 ){
			this.grid = new Grid2D(field_size,conf.torus);
		} else {
			this.grid = new Grid3D(field_size,conf.torus);
		}
		this.field_size = this.grid.field_size;
		this.cellPixels = this.grid.pixels.bind(this.grid);
		this.pixti = this.grid.pixti.bind(this.grid);
		this.neighi = this.grid.neighi.bind(this.grid);

		// Attributes of the current CPM as a whole:
		this.nNeigh = this.grid.neighi(0).length; 	// neighbors per pixel (depends on ndim)
		this.nr_cells = 0;				// number of cells currently in the grid
		this.time = 0;					// current system time in MCS
	
		// track border pixels for speed (see also the DiceSet data structure)
		this.cellborderpixels = new DiceSet( this.mt );

		// Attributes per cell:
		this.cellvolume = [];			
		this.t2k = [];	// celltype ("kind"). Example: this.t2k[1] is the celltype of cell 1.
		this.t2k[0] = 0;	// Background cell; there is just one cell of this type.

		this.soft_constraints = [];
		this.hard_constraints = [];
		this.setpix_listeners = [];
		this.after_mcs_listeners = [];
	}

	* cellBorderPixels() {
		for( let i of this.cellborderpixels.elements ){
			const t = this.pixt(i);
			if( t != 0 ){
				yield [this.grid.i2p(i),t];
			}
		}
	}

	addTerm( t ){
		if( t.CONSTRAINT_TYPE == "soft" ){
			this.soft_constraints.push( t.deltaH.bind(t) );
		}
		if( t.CONSTRAINT_TYPE == "hard" ){
			this.hard_constraints.push( t.fulfilled.bind(t) );
		}
		if( typeof t["setpixListener"] === "function" ){
			this.setpix_listeners.push( t.setpixListener.bind(t) );
		}
		if( typeof t["afterMCSListener"] === "function" ){
			this.after_mcs_listeners.push( t.afterMCSListener.bind(t) );
		}
		t.CPM = this;
		if( typeof t["postAddition"] === "function" ){
			t.postAddition();
		}
	}

	/* Get celltype/identity (pixt) or cellkind (pixk) of the cell at coordinates p or index i. */
	pixt( p ){
		return this.grid.pixti( this.grid.p2i(p) )
	}

	/* Get volume, or cellkind of the cell with type (identity) t */ 
	getVolume( t ){
		return this.cellvolume[t]
	}
	cellKind( t ){
		return this.t2k[ t ]
	}

	/* Assign the cell with type (identity) t to kind k.*/
	setCellKind( t, k ){
		this.t2k[ t ] = k;
	}
	
	/* ------------- MATH HELPER FUNCTIONS --------------- */
	random (){
		return this.mt.rnd()
	}
	/* Random integer number between incl_min and incl_max */
	ran (incl_min, incl_max) {
		return Math.floor(this.random() * (1.0 + incl_max - incl_min)) + incl_min
	}
	
	/* ------------- COMPUTING THE HAMILTONIAN --------------- */


	/* ======= ADHESION ======= */

	// returns both change in hamiltonian and perimeter
	deltaH ( sourcei, targeti, src_type, tgt_type ){
		let r = 0.0;
		for( let t of this.soft_constraints ){
			r += t( sourcei, targeti, src_type, tgt_type );
		}
		return r
	}
	/* ------------- COPY ATTEMPTS --------------- */

	/* 	Simulate one MCS (a number of copy attempts depending on grid size):
		1) Randomly sample one of the border pixels for the copy attempt.
		2) Compute the change in Hamiltonian for the suggested copy attempt.
		3) With a probability depending on this change, decline or accept the 
		   copy attempt and update the grid accordingly. 
	*/
	
	monteCarloStep (){
		let delta_t = 0.0;
		// this loop tracks the number of copy attempts until one MCS is completed.
		while( delta_t < 1.0 ){

			// This is the expected time (in MCS) you would expect it to take to
			// randomly draw another border pixel.
			delta_t += 1./(this.cellborderpixels.length);

			// sample a random pixel that borders at least 1 cell of another type
			const src_i = this.cellborderpixels.sample();
		
			const N = this.grid.neighi( src_i );
			const tgt_i = N[this.ran(0,N.length-1)];
		
			const src_type = this.grid.pixti( src_i );
			const tgt_type = this.grid.pixti( tgt_i );


			// only compute the Hamiltonian if source and target belong to a different cell,
			// and do not allow a copy attempt into the stroma. Only continue if the copy attempt
			// would result in a viable cell.
			if( tgt_type >= 0 && src_type != tgt_type ){
				let ok = true;
				for( let h of this.hard_constraints ){
					if( !h( src_i, tgt_i, src_type, tgt_type ) ){
						ok = false; break
					}
				}
				if( ok ){
					const hamiltonian = this.deltaH( src_i, tgt_i, src_type, tgt_type );
					// probabilistic success of copy attempt 
					if( this.docopy( hamiltonian ) ){
						this.setpixi( tgt_i, src_type );
					}
				}
			}
		}
		this.time++; // update time with one MCS.
		for( let l of this.after_mcs_listeners ){
			l();
		}
	}	

	/* Determine whether copy attempt will succeed depending on deltaH (stochastic). */
	docopy ( deltaH ){
		if( deltaH < 0 ) return true
		return this.random() < Math.exp( -deltaH / this.conf.T )
	}
	/* Change the pixel at position p (coordinates) into cellid t. 
	Update cell perimeters with Pup (optional parameter).*/
	setpixi ( i, t ){		
		const t_old = this.grid.pixti(i);
		if( t_old > 0 ){
			// also update volume of the old cell
			// (unless it is background/stroma)
			this.cellvolume[t_old] --;
			
			// if this was the last pixel belonging to this cell, 
			// remove the cell altogether.
			if( this.cellvolume[t_old] == 0 ){
				delete this.cellvolume[t_old];
				delete this.t2k[t_old];
			}
		}
		// update volume of the new cell and cellid of the pixel.
		this.grid.setpixi(i,t);
		if( t > 0 ){
			this.cellvolume[t] ++;
		}
		this.updateborderneari( i, t_old, t );
		for( let l of this.setpix_listeners ){
			l( i, t_old, t );
		}
	}
	setpix ( p, t ){
		this.setpixi( this.grid.p2i(p), t );
	}

	/* Update border elements after a successful copy attempt. */
	updateborderneari ( i, t_old, t_new ){
		if( t_old == t_new ) return
		
		// neighborhood + pixel itself (in indices)
		const Ni = this.grid.neighi(i);
		const Ti = Ni.map( j => this.grid.pixti(j) );
	
		// first deal with i itself
		let isborder = false, wasborder = false;
		for( let k of Ti ){
			if( k != t_new ){
				isborder = true; if(wasborder) break
			}
			if( k != t_old ){
				wasborder = true; if(isborder) break
			}
		}
		if( isborder ){
			if( !wasborder ){
				this.cellborderpixels.insert( i );
			}
		} else if( wasborder ) {
			this.cellborderpixels.remove( i );
		}

		
		// then deal with i's neighbours
		for( let j = 0 ; j < Ni.length ; j ++ ){
			const i2 = Ni[j];
			const t = Ti[j];
			// different type from new pixel -> 
			// must be a border now, no need to check further
			if( t != t_new ){
				// must have already been a border, unless 
				// it had the same pixel type
				if( t == t_old ){
					let wasborder = false;
					const N = this.grid.neighi( i2 );
					for( let k = 0 ; k < N.length ; k ++ ){
						if( (N[k] != i) && (this.grid.pixti( N[k] ) != t) ){
							wasborder = true; break
						}
					}
					if( !wasborder ){
						this.cellborderpixels.insert( i2 );
					}
				}
			} else {
				// same type as new pixel, 
				// so must have been a border pixel before
				// (because t_new != t_old).
				// check if still a border, if not remove
				let isborder = false;
				const N = this.grid.neighi( i2 );
				for( let k = 0 ; k < N.length ; k ++ ){
					if( this.grid.pixti( N[k] ) != t ){
						isborder = true; break
					}
				}
				if( !isborder ){
					this.cellborderpixels.remove( i2 );
				}
			}	
		}
	}

	/* ------------- MANIPULATING CELLS ON THE GRID --------------- */

	/* Initiate a new cellid for a cell of celltype "kind", and create elements
	   for this cell in the relevant arrays (cellvolume, cellperimeter, t2k).*/
	makeNewCellID ( kind ){
		const newid = ++ this.nr_cells;
		this.cellvolume[newid] = 0;
		this.setCellKind( newid, kind );
		return newid
	}

}

/** Class for taking a CPM grid and displaying it in either browser or with nodejs. */

// Constructor takes a CPM object C
function Canvas( C, options ){
	this.C = C;
	this.zoom = (options && options.zoom) || 1;

	this.wrap = (options && options.wrap) || [0,0,0];
	this.width = this.wrap[0];
	this.height = this.wrap[1];

	if( this.width == 0 || this.C.field_size.x < this.width ){
		this.width = this.C.field_size.x;
	}
	if( this.height == 0 || this.C.field_size.y < this.height ){
		this.height = this.C.field_size.y;
	}

	if( typeof document !== "undefined" ){
		this.el = document.createElement("canvas");
		this.el.width = this.width*this.zoom;
		this.el.height = this.height*this.zoom;//C.field_size.y*this.zoom
		var parent_element = (options && options.parentElement) || document.body;
		parent_element.appendChild( this.el );
	} else {
		const {createCanvas} = require("canvas");
		this.el = createCanvas( this.width*this.zoom,
			this.height*this.zoom );
		this.fs = require("fs");
	}

	this.ctx = this.el.getContext("2d");
	this.ctx.lineWidth = .2;
	this.ctx.lineCap="butt";
}


Canvas.prototype = {


	/* Several internal helper functions (used by drawing functions below) : */
	pxf : function( p ){
		this.ctx.fillRect( this.zoom*p[0], this.zoom*p[1], this.zoom, this.zoom );
	},
	pxfi : function( p ){
		const dy = this.zoom*this.width;
		const off = (this.zoom*p[1]*dy + this.zoom*p[0])*4;
		const px = this.image_data.data;
		for( let i = 0 ; i < this.zoom*4 ; i += 4 ){
			for( let j = 0 ; j < this.zoom*dy*4 ; j += dy*4 ){
				px[i+j+off] = this.col_r;
				px[i+j+off + 1] = this.col_g;
				px[i+j+off + 2] = this.col_b;
				px[i+j+off + 3] = 255;
			}
		}
	},
	pxfir : function( p ){
		const dy = this.zoom*this.width;
		const off = (p[1]*dy + p[0])*4;
		const px = this.image_data.data;
		px[off] = this.col_r;
		px[off + 1] = this.col_g;
		px[off + 2] = this.col_b;
		px[off + 3] = 255;
	},
	getImageData : function(){
		this.image_data = this.ctx.getImageData(0, 0, this.width*this.zoom, this.height*this.zoom);
	},
	putImageData : function(){
		this.ctx.putImageData(this.image_data, 0, 0);
	},
	pxfnozoom : function( p ){
		this.ctx.fillRect( this.zoom*p[0], this.zoom*p[1], 1, 1 );
	},
	/* draw a line left (l), right (r), down (d), or up (u) of pixel p */
	pxdrawl : function( p ){
		for( let i = this.zoom*p[1] ; i < this.zoom*(p[1]+1) ; i ++ ){
			this.pxfir( [this.zoom*p[0],i] );
		}
	},
	pxdrawr : function( p ){
		for( let i = this.zoom*p[1] ; i < this.zoom*(p[1]+1) ; i ++ ){
			this.pxfir( [this.zoom*(p[0]+1),i] );
		}
	},
	pxdrawd : function( p ){
		for( let i = this.zoom*p[0] ; i < this.zoom*(p[0]+1) ; i ++ ){
			this.pxfir( [i,this.zoom*(p[1]+1)] );
		}
	},
	pxdrawu : function( p ){
		for( let i = this.zoom*p[0] ; i < this.zoom*(p[0]+1) ; i ++ ){
			this.pxfir( [i,this.zoom*p[1]] );
		}
	},

	/* For easier color naming */
	col : function( hex ){
		this.ctx.fillStyle="#"+hex;
		this.col_r = parseInt( hex.substr(0,2), 16 );
		this.col_g = parseInt( hex.substr(2,2), 16 );
		this.col_b = parseInt( hex.substr(4,2), 16 );
	},
	/* Color the whole grid in color [col] */
	clear : function( col ){
		col = col || "000000";
		this.ctx.fillStyle="#"+col;
		this.ctx.fillRect( 0,0, this.el.width, this.el.height );
	},

	context : function(){
		return this.ctx
	},

	p2pdraw : function( p ){
		var dim;
		for( dim = 0; dim < p.length; dim++ ){
			if( this.wrap[dim] != 0 ){
				p[dim] = p[dim] % this.wrap[dim];
			}
		}
		return p
	},

	/* DRAWING FUNCTIONS ---------------------- */

	/* Use to draw the border of each cell on the grid in the color specified in "col"
	(hex format). This function draws a line around the cell (rather than coloring the
	outer pixels). If [kind] is negative, simply draw all borders. */
	drawCellBorders : function( kind, col ){
		col = col || "000000";
		let pc, pu, pd, pl, pr, pdraw;
		this.col( col );
		this.getImageData();
		// cst contains indices of pixels at the border of cells
		for( let x of this.C.cellBorderPixels() ){
			let p = x[0];
			if( kind < 0 || this.C.cellKind(x[1]) == kind ){
				pdraw = this.p2pdraw( p );

				pc = this.C.pixt( [p[0],p[1]] );
				pr = this.C.pixt( [p[0]+1,p[1]] );
				pl = this.C.pixt( [p[0]-1,p[1]] );		
				pd = this.C.pixt( [p[0],p[1]+1] );
				pu = this.C.pixt( [p[0],p[1]-1] );

				if( pc != pl  ){
					this.pxdrawl( pdraw );
				}
				if( pc != pr ){
					this.pxdrawr( pdraw );
				}
				if( pc != pd ){
					this.pxdrawd( pdraw );
				}
				if( pc != pu ){
					this.pxdrawu( pdraw );
				}
			}

		}
		this.putImageData();
	},
	/* Use to show activity values of the act model using a color gradient, for
	cells in the grid of cellkind "kind". */
	drawActivityValues : function( kind, Aobject ){
		// cst contains the pixel ids of all non-background/non-stroma cells in
		// the grid. The function tohex is used to convert computed color gradients
		// to the hex format.
		var  ii, sigma, a,
			tohex = function(a) { a = parseInt(255*a).toString(16); 
				return  ("00".substring(0,2-a.length))+a };

		// loop over all pixels belonging to non-background, non-stroma
		for( let x of this.C.cellPixels() ){
			ii = x[0];
			sigma = x[1];

			// For all pixels that belong to the current kind, compute
			// color based on activity values, convert to hex, and draw.
			if( this.C.cellKind(sigma) == kind ){
				a = Aobject.pxact( this.C.grid.p2i( ii ) )/Aobject.conf["MAX_ACT"][sigma];
				if( a > 0 ){
					if( a > 0.5 ){
						this.col( "FF"+tohex(2-2*a)+"00" );
					} else {
						this.col( tohex(2*a)+"FF00" );
					} 
					this.pxf( ii );
				}
			}
		}
	},

	/* colors outer pixels of each cell */
	drawOnCellBorders : function( col ){
		col = col || "000000";
		this.getImageData();
		this.col( col );
		for( let i of this.C.cellBorderPixels() ){
			this.pxfi( i[0] );
		}
		this.putImageData();
	},

	/* Draw all cells of cellkind "kind" in color col (hex). col can also be a function that
	 * returns a hex value for a cell id. */
	drawCells : function( kind, col ){
		if( ! col ){
			col = "000000";
		}
		if( typeof col == "string" ){
			this.col(col);
		}
		// Object cst contains pixel index of all pixels belonging to non-background,
		// non-stroma cells.
		let cellpixelsbyid = {};
		for( let x of this.C.cellPixels() ){
			if( kind < 0 || this.C.cellKind(x[1]) == kind ){
				if( !cellpixelsbyid[x[1]] ){
					cellpixelsbyid[x[1]] = [];
				}
				cellpixelsbyid[x[1]].push( x[0] );
			}
		}
		for( let cid of Object.keys( cellpixelsbyid ) ){
			if( typeof col == "function" ){
				this.col( col(cid) );
			}
			for( let cp of cellpixelsbyid[cid] ){
				this.pxf( cp );
			}
		}
	},

	/* Draw grid to the png file "fname". */
	writePNG : function( fname ){
		this.fs.writeFileSync(fname, this.el.toBuffer());
	}
};

/** Class for outputting various statistics from a CPM simulation, as for instance
    the centroids of all cells (which is actually the only thing that's implemented
    so far) */

function Stats( C ){
	this.C = C;
	this.ndim = this.C.ndim;
}

Stats.prototype = {

	// ------------  FRC NETWORK 

	// for simulation on FRC network. Returns all cells that are in contact with
	// a stroma cell.
	cellsOnNetwork : function(){
		var px = this.C.cellborderpixels.elements, i,j, N, r = {}, t;
		for( i = 0 ; i < px.length ; i ++ ){
			t = this.C.pixti( px[i] );
			if( r[t] ) continue
			N = this.C.neighi(  px[i] );
			for( j = 0 ; j < N.length ; j ++ ){
				if( this.C.pixti( N[j] ) < 0 ){
					r[t]=1; break
				}
			}
		}
		return r
	},
	
	
	// ------------  CELL LENGTH IN ONE DIMENSION
	// (this does not work with a grid torus).
		
	// For computing mean and variance with online algorithm
	updateOnline : function( aggregate, value ){
		
		var delta, delta2;

		aggregate.count ++;
		delta = value - aggregate.mean;
		aggregate.mean += delta/aggregate.count;
		delta2 = value - aggregate.mean;
		aggregate.sqd += delta*delta2;

		return aggregate
	},
	newOnline : function(){
		return( { count : 0, mean : 0, sqd : 0 } ) 
	},
	// return mean and variance of coordinates in a given dimension for cell t
	// (dimension as 0,1, or 2)
	cellStats : function( t, dim ){

		var aggregate, cpt, j, stats;

		// the cellpixels object can be given as the third argument
		if( arguments.length == 3){
			cpt = arguments[2][t];
		} else {
			cpt = this.cellpixels()[t];
		}

		// compute using online algorithm
		aggregate = this.newOnline();

		// loop over pixels to update the aggregate
		for( j = 0; j < cpt.length; j++ ){
			aggregate = this.updateOnline( aggregate, cpt[j][dim] );
		}

		// get mean and variance
		stats = { mean : aggregate.mean, variance : aggregate.sqd / ( aggregate.count - 1 ) };
		return stats
	},
	// get the length (variance) of cell in a given dimension
	// does not work with torus!
	getLengthOf : function( t, dim ){
		
		// get mean and sd in x direction
		var stats = this.cellStats( t, dim );
		return stats.variance

	},
	// get the range of coordinates in dim for cell t
	// does not work with torus!
	getRangeOf : function( t, dim ){

		var minc, maxc, cpt, j;

		// the cellpixels object can be given as the third argument
		if( arguments.length == 3){
			cpt = arguments[2][t];
		} else {
			cpt = this.cellpixels()[t];
		}

		// loop over pixels to find min and max
		minc = cpt[0][dim];
		maxc = cpt[0][dim];
		for( j = 1; j < cpt.length; j++ ){
			if( cpt[j][dim] < minc ) minc = cpt[j][dim];
			if( cpt[j][dim] > maxc ) maxc = cpt[j][dim];
		}
		
		return( maxc - minc )		

	},
	
	// ------------  CONNECTEDNESS OF CELLS
	// ( compatible with torus )
	
	// Compute connected components of the cell ( to check connectivity )
	getConnectedComponentOfCell : function( t, cellindices ){
		if( cellindices.length == 0 ){ return }

		var visited = {}, k=1, volume = {}, myself = this;

		var labelComponent = function(seed, k){
			var q = [parseInt(seed)];
			visited[q[0]] = 1;
			volume[k] = 0;
			while( q.length > 0 ){
				var e = parseInt(q.pop());
				volume[k] ++;
				var ne = myself.C.neighi( e );
				for( var i = 0 ; i < ne.length ; i ++ ){
					if( myself.C.pixti( ne[i] ) == t &&
						!visited.hasOwnProperty(ne[i]) ){
						q.push(ne[i]);
						visited[ne[i]]=1;
					}
				}
			}
		};

		for( var i = 0 ; i < cellindices.length ; i ++ ){
			if( !visited.hasOwnProperty( cellindices[i] ) ){
				labelComponent( cellindices[i], k );
				k++;
			}
		}

		return volume
	},
	getConnectedComponents : function(){
	
		let cpi;
	
		if( arguments.length == 1 ){
			cpi = arguments[0];
		} else {
			cpi = this.cellpixelsi();
		}

		const tx = Object.keys( cpi );
		let i, volumes = {};
		for( i = 0 ; i < tx.length ; i ++ ){
			volumes[tx[i]] = this.getConnectedComponentOfCell( tx[i], cpi[tx[i]] );
		}
		return volumes
	},	
	
	// Compute probabilities that two pixels taken at random come from the same cell.
	getConnectedness : function(){
	
		let cpi;
	
		if( arguments.length == 1 ){
			cpi = arguments[0];
		} else {
			cpi = this.cellpixelsi();
		}
	
		const v = this.getConnectedComponents( cpi );
		let s = {}, r = {}, i, j;
		for( i in v ){
			s[i] = 0;
			r[i] = 0;
			for( j in v[i] ){
				s[i] += v[i][j];
			}
			for( j in v[i] ){
				r[i] += (v[i][j]/s[i]) * (v[i][j]/s[i]);
			}
		}
		return r
	},	
	
	// ------------  PROTRUSION ANALYSIS: PERCENTAGE ACTIVE / ORDER INDEX 
	// ( compatible with torus )
	
	// Compute percentage of pixels with activity > threshold
	getPercentageActOfCell : function( t, cellindices, threshold ){
		if( cellindices.length == 0 ){ return }
		var i, count = 0;

		for( i = 0 ; i < cellindices.length ; i ++ ){
			if( this.C.pxact( cellindices[i] ) > threshold ){
				count++;
			}
		}
		return 100*(count/cellindices.length)
	
	},
	getPercentageAct : function( threshold ){
	
		let cpi;
	
		if( arguments.length == 2 ){
			cpi = arguments[1];
		} else {
			cpi = this.cellpixelsi();
		}
	
		const tx = Object.keys( cpi );
		let i, activities = {};
		for( i = 0 ; i < tx.length ; i ++ ){
			activities[tx[i]] = this.getPercentageActOfCell( tx[i], cpi[tx[i]], threshold );
		}
		return activities
	
	},
	// Computing an order index of the activity gradients within the cell.
	getGradientAt : function( t, i ){
	
		var gradient = [];
		
		// for computing index of neighbors in x,y,z dimension:
		var diff = [1, this.C.dy, this.C.dz ]; 
		
		var d, neigh1, neigh2, t1, t2, ai = this.C.pxact( i ), terms = 0;
		
		for( d = 0; d < this.C.ndim; d++ ){
			// get the two neighbors and their types
			neigh1 = i - diff[d];
			neigh2 = i + diff[d];
			t1 = this.C.cellpixelstype[ neigh1 ];
			t2 = this.C.cellpixelstype[ neigh2 ];
			
			// start with a zero gradient
			gradient[d] = 0.00;
			
			// we will average the difference with the left and right neighbor only if both
			// belong to the same cell. If only one neighbor belongs to the same cell, we
			// use that difference. If neither belongs to the same cell, the gradient
			// stays zero.
			if( t == t1 ){
				gradient[d] += ( ai - this.C.pxact( neigh1 ) );
				terms++;
			}
			if( t == t2 ){
				gradient[d] += ( this.C.pxact( neigh2 ) - ai );
				terms++;
			}
			if( terms != 0 ){
				gradient[d] = gradient[d] / terms;
			}		
						
		}
		
		return gradient
		
	},
	// compute the norm of a vector (in array form)
	norm : function( v ){
		var i;
		var norm = 0;
		for( i = 0; i < v.length; i++ ){
			norm += v[i]*v[i];
		}
		norm = Math.sqrt( norm );
		return norm
	},
	getOrderIndexOfCell : function( t, cellindices ){
	
		if( cellindices.length == 0 ){ return }
		
		// create an array to store the gradient in. Fill it with zeros for all dimensions.
		var gradientsum = [], d;
		for( d = 0; d < this.C.ndim; d++ ){
			gradientsum.push(0.0);
		}
		
		// now loop over the cellindices and add gi/norm(gi) to the gradientsum for each
		// non-zero local gradient:
		var j;
		for( j = 0; j < cellindices.length; j++ ){
			var g = this.getGradientAt( t, cellindices[j] );
			var gn = this.norm( g );
			// we only consider non-zero gradients for the order index
			if( gn != 0 ){
				for( d = 0; d < this.C.ndim; d++ ){
					gradientsum[d] += 100*g[d]/gn/cellindices.length;
				}
			}
		}
		
		
		// finally, return the norm of this summed vector
		var orderindex = this.norm( gradientsum );
		return orderindex	
	},
	getOrderIndices : function( ){
		var cpi = this.cellborderpixelsi();
		var tx = Object.keys( cpi ), i, orderindices = {};
		for( i = 0 ; i < tx.length ; i ++ ){
			orderindices[tx[i]] = this.getOrderIndexOfCell( tx[i], cpi[tx[i]] );
		}
		return orderindices
	
	},
	
	// ------------  CENTROIDS
	// ( compatible with torus )
	//
	// computation of cell centroid is more complicated when the grid is a torus.
	// We compute connected components of the cell with the option torus = false in
	// the computation of neighbourhoods, which means that pixels crossing the border
	// are not considered neighbours (see CPM.js ). We then compute the total centroid as
	// a weighted average of the centroids of the connected components, which we correct
	// separately if they cross the grid borders. 
	
	// Return connected components of the cell ( to compute centroids )
	returnConnectedComponentOfCell : function( t, cellindices ){
		if( cellindices.length == 0 ){ return }

		var visited = {}, k=1, pixels = {}, myself = this;

		var labelComponent = function(seed, k){
			var q = [parseInt(seed)];
			visited[q[0]] = 1;
			pixels[k] = [];
			while( q.length > 0 ){
				var e = parseInt(q.pop());
				pixels[k].push( myself.C.i2p(e) );
				var ne = myself.C.neighi( e, false );
				for( var i = 0 ; i < ne.length ; i ++ ){
					if( !isNaN( ne[i] ) ){
						if( myself.C.pixti( ne[i] ) == t &&
							!visited.hasOwnProperty(ne[i]) ){
							q.push(ne[i]);
							visited[ne[i]]=1;
						}
					
					}

				}
			}
		};

		for( var i = 0 ; i < cellindices.length ; i ++ ){
			if( !visited.hasOwnProperty( cellindices[i] ) ){
				labelComponent( cellindices[i], k );
				k++;
			}
		}

		return pixels
	},
	// converts an array of pixel coordinates to its centroid
	pixelsToCentroid : function( cellpixels ){
		let cvec, j;

		// fill the array cvec with zeros first
		cvec = Array.apply(null, Array(this.ndim)).map(Number.prototype.valueOf,0);

		// loop over pixels to sum up coordinates
		for( j = 0; j < cellpixels.length; j++ ){
			// loop over coordinates x,y,z
			for( let dim = 0; dim < this.ndim; dim++ ){
				cvec[dim] += cellpixels[j][dim];
			}		
		}

		// divide to get mean
		for( let dim = 0; dim < this.ndim; dim++ ){
			cvec[dim] /= j;
		}

		return cvec
	},

	// computes the centroid of a cell when grid has a torus.
	getCentroidOfCellWithTorus : function( t, cellindices ){
		
		if( cellindices.length == 0 ){ return }
		
		// get the connected components and the pixels in it
		let ccpixels = this.returnConnectedComponentOfCell( t, cellindices );
		
		// centroid of the first component
		let c = Object.keys( ccpixels );
		let centroid0 = this.pixelsToCentroid( ccpixels[ c[0] ] );

		// loop over the connected components to compute a weighted sum of their 
		// centroids.
		let n = 0, 
			centroid = Array.apply(null, Array(this.ndim)).map(Number.prototype.valueOf,0);
		const fs = [ this.C.field_size.x, this.C.field_size.y, this.C.field_size.z ];
		for( let j = 0; j < c.length; j++ ){
		
			let centroidc, nc, d;
			centroidc = this.pixelsToCentroid( ccpixels[ c[j] ] );
			nc = ccpixels[ c[j] ].length;
			n += nc;
			
			// compute weighted sum. 
			for( d = 0; d < this.ndim; d++ ){
			
				// If centroid is more than half the field size away
				// from the first centroid0, it crosses the border, so we 
				// first correct its coordinates.
				if( centroidc[d] - centroid0[d] > fs[d]/2 ){
					centroidc[d] -= fs[d];
				}
				if( centroidc[d] - centroid0[d] < -fs[d]/2 ){
					centroidc[d] += fs[d];
				}
				
				centroid[d] += centroidc[d] * nc;
			}
			
		}
		
		// divide by the total n to get the mean
		let d;
		for( d = 0; d < this.ndim; d++ ){
			centroid[d] /= n;
		}

		return centroid		
	},	
	// center of mass of cell t; cellpixels object can be given as the second argument
	getCentroidOf : function( t ){
		var cvec, cpt;
		if( arguments.length == 2 ){
			cpt = arguments[1];
		} else {
			cpt = this.cellpixelsi();
		}
		
		cvec = this.getCentroidOfCellWithTorus( t, cpt[t] );

		return cvec
	},
	// center of mass (return)
	getCentroids : function(){
		
		let cpi;
	
		if( arguments.length == 1 ){
			cpi = arguments[0];
		} else {
			cpi = this.cellpixelsi();
		}
	
		const tx = Object.keys( cpi );
		let cvec, r = [], current, i;

		// loop over the cells in tx to get their centroids
		for( i = 0; i < tx.length; i++ ){
			cvec = this.getCentroidOf( tx[i], cpi[tx[i]] );

			// output depending on ndim
			current = { id : tx[i], x : cvec[0], y : cvec[1] };
			if( this.ndim == 3 ){
				current["z"] = cvec[2];			
			}
			r.push( current );
		}
		return r
	},
	// center of mass (print to console)
	centroids : function(){
		var cp = this.cellpixelsi();
		var tx = Object.keys( cp );	
		var cvec, i;

		// loop over the cells in tx to get their centroids
		for( i = 0; i < tx.length; i++ ){
			cvec = this.getCentroidOf( tx[i], cp[tx[i]] );

			// eslint-disable-next-line no-console
			console.log( 
				tx[i] + "\t" +
				this.C.time + "\t" +
				this.C.time + "\t" +
				cvec.join("\t")
			);

		}
	},

	// returns a list of all cell ids of the cells that border to "cell" and are of a different type
	// a dictionairy with keys = neighbor cell ids, and 
	// values = number of "cell"-pixels the neighbor cell borders to
	cellNeighborsList : function( cell, cbpi ) {
		if (!cbpi) {
			cbpi = this.cellborderpixelsi()[cell];
		} else {
			cbpi = cbpi[cell];
		}
		let neigh_cell_amountborder = {};
		//loop over border pixels of cell
		for ( let cellpix = 0; cellpix < cbpi.length; cellpix++ ) {
			//get neighbouring pixels of borderpixel of cell
			let neighbours_of_borderpixel_cell = this.C.neighi(cbpi[cellpix]);
			//don't add a pixel in cell more than twice
			//loop over neighbouring pixels and store the parent cell if it is different from
			//cell, add or increment the key corresponding to the neighbor in the dictionairy
			for ( let neighborpix = 0; neighborpix < neighbours_of_borderpixel_cell.length;
				neighborpix ++ ) {
				let cell_id = this.C.pixti(neighbours_of_borderpixel_cell[neighborpix]);
				if (cell_id != cell) {
					neigh_cell_amountborder[cell_id] = neigh_cell_amountborder[cell_id]+1 || 1;
				}
			}
		}
		return neigh_cell_amountborder
	},

	// ------------ HELPER FUNCTIONS
	
	// returns an object with a key for each celltype (identity). 
	// The corresponding value is an array of pixel coordinates per cell.
	cellpixels : function(){
		var cp = {};
		var px = Object.keys( this.C.cellpixelstype ), t, i;
		for( i = 0 ; i < px.length ; i ++ ){
			t = this.C.cellpixelstype[px[i]];
			if( !(t in cp ) ){
				cp[t] = [];
			}
			cp[t].push( this.C.i2p( px[i] ) );
		}
		return cp
	},

	cellpixelsi : function(){
		var cp = {};
		var px = Object.keys( this.C.cellpixelstype ), t, i;
		for( i = 0 ; i < px.length ; i ++ ){
			t = this.C.cellpixelstype[px[i]];
			if( !(t in cp ) ){
				cp[t] = [];
			}
			cp[t].push( px[i] );
		}
		return cp
	},
  
	cellborderpixelsi : function(){
		let cp = {}, t;
		const px = this.C.cellborderpixels.elements;
		for( let i = 0; i < px.length; i++ ){
			t = this.C.cellpixelstype[px[i]];
			if( !(t in cp ) ){
				cp[t] = [];
			}
			cp[t].push( px[i] );
		}
		return cp		
	}

};

/* This class contains methods that should be executed once per monte carlo step.
   Examples are cell division, cell death etc.
 */

function GridManipulator( C ){
	this.C = C;
	this.Cs = new Stats( C );
}

GridManipulator.prototype = {

	/* this.cellpixels is an object with keys for every cell type (identity) in the grid.
	values contain pixel coordinates for all pixels belonging to that cell. */
	prepare: function(){
		this.cellpixels = this.Cs.cellpixels();
	},
	/* Kill a cell by setting its kind to 4 */
	killCell: function( t ){
		//console.log("killing cell "+t)
		/*var cp = this.cellpixels
		for( var j = 0 ; j < cp[t].length ; j ++ ){
			this.C.setpix( cp[t][j], 0 )
		}*/
		this.C.setCellKind( t, 4 );
	},
	/* With a given [probability], kill cells of kind [kind] that have a volume of
	less than [lowerbound] of their target volume. */
	killTooSmallCells : function( kind, probability, lowerbound ){
		var cp = this.cellpixels, C = this.C;
		var ids = Object.keys(cp);

		// Loop over cells in the grid
		for( var i = 0 ;  i < ids.length ; i++ ){
			var t = ids[i];
			var k = C.cellKind(t);
			if( k == kind && ( C.getVolume( t ) < C.conf.V[kind]*lowerbound ) ){
				if( C.random() < probability ){
					this.killCell( t );
				}
			}
		}
	},

	/* Let cell t divide by splitting it along a line perpendicular to
	 * its major axis. */
	divideCell2D : function( id ){
		let cp = this.cellpixels, C = this.C, Cs = this.Cs;
		let bxx = 0, bxy = 0, byy=0,
			com = Cs.getCentroidOf( id ), cx, cy, x2, y2, side, T, D, x0, y0, x1, y1, L2;

		// Loop over the pixels belonging to this cell
		for( var j = 0 ; j < cp[id].length ; j ++ ){
			cx = cp[id][j][0] - com[0]; // x position rel to centroid
			cy = cp[id][j][1] - com[1]; // y position rel to centroid

			// sum of squared distances:
			bxx += cx*cx;
			bxy += cx*cy;
			byy += cy*cy;
		}

		// This code computes a "dividing line", which is perpendicular to the longest
		// axis of the cell.
		if( bxy == 0 ){
			x0 = 0;
			y0 = 0;
			x1 = 1;
			y1 = 0;
		} else {
			T = bxx + byy;
			D = bxx*byy - bxy*bxy;
			//L1 = T/2 + Math.sqrt(T*T/4 - D)
			L2 = T/2 - Math.sqrt(T*T/4 - D);
			x0 = 0;
			y0 = 0;
			x1 = L2 - byy;
			y1 = bxy;
		}

		// create a new ID for the second cell
		var nid = C.makeNewCellID( C.cellKind( id ) );

		// Loop over the pixels belonging to this cell
		//let sidea = 0, sideb = 0
		for( j = 0 ; j < cp[id].length ; j ++ ){
			// coordinates of current cell relative to center of mass
			x2 = cp[id][j][0]-com[0];
			y2 = cp[id][j][1]-com[1];

			// Depending on which side of the dividing line this pixel is,
			// set it to the new type
			side = (x1 - x0)*(y2 - y0) - (x2 - x0)*(y1 - y0);
			if( side > 0 ){
				//sidea ++
				C.setpix( cp[id][j], nid ); 
			}
		}
		//console.log( sidea, sideb )
		return nid
	},

	/* With a given probability, let cells of kind [kind] divide. */
	divideCells2D: function( kind, probability, minvolume=10 ){
		var cp = this.cellpixels, C = this.C;
		var ids = Object.keys(cp);		
		// loop over the cells
		for( var i = 0 ;  i < ids.length ; i++ ){
			var id = ids[i];
			var k = C.cellKind(id); 
			if( k == kind && ( C.getVolume( id ) >= minvolume ) && C.random() < probability ){
				this.divideCell2D( id );
			}
		}
	}
};

/* This extends the CPM from CPM.js with a chemotaxis module. 
Can be used for two- or three-dimensional simulations, but visualization
is currently supported only in 2D. Usable from browser and node.
*/

class CPMChemotaxis extends CPM {

	constructor( ndim, field_size, conf ) {
		// call the parent (CPM) constructor
		super( ndim, field_size, conf );
		// make sure "chemotaxis" is included in list of terms
		if( this.terms.indexOf( "chemotaxis" ) == -1 ){	
			this.terms.push( "chemotaxis" );
		}
	}


	/*  To bias a copy attempt p1->p2 in the direction of target point pt.
		Vector p1 -> p2 is the direction of the copy attempt, 
		Vector p1 -> pt is the preferred direction. Then this function returns the cosine
		of the angle alpha between these two vectors. This cosine is 1 if the angle between
		copy attempt direction and preferred direction is 0 (when directions are the same), 
		-1 if the angle is 180 (when directions are opposite), and 0 when directions are
		perpendicular. */
	pointAttractor ( p1, p2, pt ){
		let r = 0., norm1 = 0, norm2 = 0, d1=0., d2=0.;
		for( let i=0 ; i < p1.length ; i ++ ){
			d1 = pt[i]-p1[i]; d2 = p2[i]-p1[i];
			r += d1 * d2;
			norm1 += d1*d1;
			norm2 += d2*d2;
		}
		if( norm1 == 0 || norm2 == 0 ) return 0
		return r/Math.sqrt(norm1)/Math.sqrt(norm2)
	}
	
	/* To bias a copy attempt p1 -> p2 in the direction of vector 'dir'.
	This implements a linear gradient rather than a radial one as with pointAttractor. */
	linAttractor ( p1, p2, dir ){

		let r = 0., norm1 = 0, norm2 = 0, d1 = 0., d2 = 0.;
		// loops over the coordinates x,y,(z)
		for( let i = 0; i < p1.length ; i++ ){
			// direction of the copy attempt on this coordinate is from p1 to p2
			d1 = p2[i] - p1[i];

			// direction of the gradient
			d2 = dir[i];
			r += d1 * d2; 
			norm1 += d1*d1;
			norm2 += d2*d2;
		}
		return r/Math.sqrt(norm1)/Math.sqrt(norm2)
	}

	/* This computes the gradient based on a given function evaluated at the two target points. */ 
	gridAttractor ( p1, p2, dir ){
		return dir( p2 ) - dir( p1 )
	}
	
	deltaHchemotaxis ( sourcei, targeti, src_type, tgt_type ){
		const gradienttype = this.conf["GRADIENT_TYPE"];
		const gradientvec = this.conf["GRADIENT_DIRECTION"];
		let bias, lambdachem;

		if( gradienttype == "radial" ){
			bias = this.pointAttractor( this.i2p(sourcei), this.i2p(targeti), gradientvec );
		} else if( gradienttype == "linear" ){
			bias = this.linAttractor( this.i2p(sourcei), this.i2p(targeti), gradientvec );
		} else if( gradienttype == "grid" ){
			bias = this.gridAttractor( this.i2p( sourcei ), this.i2p( targeti ), gradientvec );
		} else if( gradienttype == "custom" ){
			bias = gradientvec( this.i2p( sourcei ), this.i2p( targeti ), this );
		} else {
			throw("Unknown GRADIENT_TYPE. Please choose 'linear', 'radial', 'grid', or 'custom'." )
		}

		// if source is non background, lambda chemotaxis is of the source cell.
		// if source is background, use lambda chemotaxis of target cell.
		if( src_type != 0 ){
			lambdachem = this.par("LAMBDA_CHEMOTAXIS",src_type );
		} else {
			lambdachem = this.par("LAMBDA_CHEMOTAXIS",tgt_type );
		}	

		return -bias*lambdachem
	}

}

/* This class contains methods that should be executed once per monte carlo step.
   Examples are cell division, cell death etc.
 */


class GridInitializer {
	constructor( C ){
		this.C = C;
	}
	/* Seed a new cell of celltype "kind" onto position "p".*/
	seedCellAt( kind, p ){
		const newid = this.C.makeNewCellID( kind );
		this.C.setpix( p, newid );
		return newid
	}
	seedCellsInCircle( kind, n, center, radius, max_attempts ){
		if( !max_attempts ){
			max_attempts = 10*n;
		}
		let C = this.C;
		while( n > 0 ){
			if( --max_attempts == 0 ){
				throw("too many attempts to seed cells!")
			}
			let p = center.map( function(i){ return C.ran(Math.ceil(i-radius),Math.floor(i+radius)) } );
			let d = 0;
			for( let i = 0 ; i < p.length ; i ++ ){
				d += (p[i]-center[i])*(p[i]-center[i]);
			}
			if( d < radius*radius ){
				this.seedCellAt( kind, p );
				n--;
			}
		}
	}
}

class SoftConstraint {
	get CONSTRAINT_TYPE() {
		return "soft"
	}
	constructor( conf ){
		this.conf = conf;
	}
	set CPM(C){
		this.C = C;
	}
	// eslint-disable-next-line no-unused-vars
	deltaH( src_i, tgt_i, src_type, tgt_type ){
		throw("You need to implement the 'deltaH' method for this constraint!")
	}
}

/** 
 * Implements the adhesion constraint of Potts models. 
 */

class Adhesion extends SoftConstraint {
	/*  Get adhesion between two cells with type (identity) t1,t2 from "conf" using "this.par". */
	J( t1, t2 ){
		return this.conf["J"][this.C.cellKind(t1)][this.C.cellKind(t2)]
	}
	/*  Returns the Hamiltonian around pixel p, which has ID (type) tp (surrounding pixels'
	 *  types are queried). This Hamiltonian only contains the neighbor adhesion terms.
	 */
	H( i, tp ){
		let r = 0, tn;
		/* eslint-disable */
		const N = this.C.grid.neighi( i );
		for( let j = 0 ; j < N.length ; j ++ ){
			tn = this.C.pixti( N[j] );
			if( tn != tp ) r += this.J( tn, tp );
		}
		return r
	}
	deltaH( sourcei, targeti, src_type, tgt_type ){
		return this.H( targeti, src_type ) - this.H( targeti, tgt_type )
	}
}

/** 
 * Implements the adhesion constraint of Potts models. 
 */

class VolumeConstraint extends SoftConstraint {
	deltaH( sourcei, targeti, src_type, tgt_type ){
		// volume gain of src cell
		let deltaH = this.volconstraint( 1, src_type ) - 
			this.volconstraint( 0, src_type );
		// volume loss of tgt cell
		deltaH += this.volconstraint( -1, tgt_type ) - 
			this.volconstraint( 0, tgt_type );
		return deltaH
	}
	/* ======= VOLUME ======= */

	/* The volume constraint term of the Hamiltonian for the cell with id t.
	   Use vgain=0 for energy of current volume, vgain=1 for energy if cell gains
	   a pixel, and vgain = -1 for energy if cell loses a pixel. 
	*/
	volconstraint ( vgain, t ){
		const k = this.C.cellKind(t), l = this.conf["LAMBDA_V"][k];
		// the background "cell" has no volume constraint.
		if( t == 0 || l == 0 ) return 0
		const vdiff = this.conf["V"][k] - (this.C.getVolume(t) + vgain);
		return l*vdiff*vdiff
	}
}

class HardConstraint {
	get CONSTRAINT_TYPE() {
		return "hard"
	}
	constructor( conf ){
		this.conf = conf;
	}
	set CPM(C){
		this.C = C;
	}
	// eslint-disable-next-line no-unused-vars
	fulfilled( src_i, tgt_i, src_type, tgt_type ){
		throw("You need to implement the 'fulfilled' method for this constraint!")
	}
}

/** 
 * Forbids that cells exceed or fall below a certain size range. 
 */

class HardVolumeRangeConstraint extends HardConstraint {
	fulfilled( src_i, tgt_i, src_type, tgt_type ){
		// volume gain of src cell
		if( src_type != 0 && this.C.getVolume(src_type) + 1 > 
			this.conf["LAMBDA_VRANGE_MAX"][this.C.cellKind(src_type)] ){
			return false
		}
		// volume loss of tgt cell
		if( tgt_type != 0 && this.C.getVolume(tgt_type) - 1 < 
			this.conf["LAMBDA_VRANGE_MIN"][this.C.cellKind(tgt_type)] ){
			return false
		}
		return true
	}
}

/** 
 * Forbids that cells exceed or fall below a certain size range. 
 */

class HardVolumeRangeConstraint$1 extends HardConstraint {	
	get CONSTRAINT_TYPE() {
		return "none"
	}
	/* eslint-disable */
	setpixListener( i, t_old, t ){
		console.log( i, t_old, t );
	}
	afterMCSListener( ){
		console.log( "the time is now: ", this.C.time );
	}
}

<<<<<<< HEAD
/** 
 * Implements the adhesion constraint of Potts models. 
 */

class PerimeterConstraint extends SoftConstraint {
	constructor( conf ){
		super( conf );
	}
	determinePerimeter( i, t_old, t ){
		const Ni = this.C.grid.neighi( i );
		let n = 0;
		for( let i = 0 ; i < Ni.length ; i ++  ){
			const nt = this.C.grid.pixti(Ni[i]);
			console.log( nt );
			if( nt != t ){
				n ++; 
			}
			if( nt != 0 ){
				if( nt != t && nt == t_old ){
					this.cellperimetersperpixel[Ni[i]] ++;
				}
				if( nt == t && nt != t_old ){
					this.cellperimetersperpixel[Ni[i]] --;
				}
			}
		}
		this.cellperimetersperpixel[i] = n;
	}
	postAddition(){
		this.cellperimetersperpixel = new Uint16Array(this.C.grid.p2i(this.C.grid.extents));
		this.cellperimeters = {};
	}
	afterMCSListener( ){
		// eslint-disable-next-line
		console.log( this.cellperimetersperpixel.length );
		for( let i = 0 ; i < this.cellperimetersperpixel.length ; i ++ ){
			if( this.cellperimetersperpixel[i] > 0 ){
				// eslint-disable-next-line
				console.log( i, this.cellperimetersperpixel[i] );
			}
		}
	}
	setpixListener( i, t_old, t ){
		// eslint-disable-next-line
		this.determinePerimeter( i, t_old, t );
	}
	deltaH( sourcei, targeti, src_type, tgt_type ){
		return 0*sourcei + 0*targeti  + 0*src_type + 0*tgt_type
	}
=======
/* 
	Implements the activity constraint of Potts models. 
	See also: 
		Niculescu I, Textor J, de Boer RJ (2015) 
 		Crawling and Gliding: A Computational Model for Shape-Driven Cell Migration. 
 		PLoS Comput Biol 11(10): e1004280. 
 		https://doi.org/10.1371/journal.pcbi.1004280
 */

class ActivityConstraint extends SoftConstraint {

	constructor( conf ){
		super( conf );

		this.cellpixelsbirth = {}; // time the pixel was added to its current cell.
		
		// Wrapper: select function to compute activities based on ACT_MEAN in conf
		if( this.conf.ACT_MEAN == "arithmetic" ){
			this.activityAt = this.activityAtArith;
		} else {
			this.activityAt = this.activityAtGeom;
		}
		
	}
	
	/* ======= ACT MODEL ======= */

	/* Act model : compute local activity values within cell around pixel i.
	 * Depending on settings in conf, this is an arithmetic (activityAtArith)
	 * or geometric (activityAtGeom) mean of the activities of the neighbors
	 * of pixel i.
	 */


	/* Hamiltonian computation */ 
	deltaH ( sourcei, targeti, src_type, tgt_type ){

		let deltaH = 0, maxact, lambdaact;
		const src_kind = this.C.cellKind( src_type );
		const tgt_kind = this.C.cellKind( tgt_type );

		// use parameters for the source cell, unless that is the background.
		// In that case, use parameters of the target cell.
		if( src_type != 0 ){
			maxact = this.conf["MAX_ACT"][src_kind];
			lambdaact = this.conf["LAMBDA_ACT"][src_kind];
		} else {
			// special case: punishment for a copy attempt from background into
			// an active cell. This effectively means that the active cell retracts,
			// which is different from one cell pushing into another (active) cell.
			maxact = this.conf["MAX_ACT"][tgt_kind];
			lambdaact = this.conf["LAMBDA_ACT"][tgt_kind];
		}
		if( maxact == 0 || lambdaact == 0 ){
			return 0
		}

		// compute the Hamiltonian. The activityAt method is a wrapper for either activityAtArith
		// or activityAtGeom, depending on conf (see constructor).	
		deltaH += lambdaact*(this.activityAt( targeti ) - this.activityAt( sourcei ))/maxact;
		return deltaH
	}

	/* Activity mean computation methods for arithmetic/geometric mean.
	The method used by activityAt is defined by conf ( see constructor ).*/
	activityAtArith( i ){
		const t = this.C.pixti( i );
		
		// no activity for background/stroma
		if( t <= 0 ){ return 0 }
		
		// neighborhood pixels
		const N = this.C.neighi(i);
		
		// r activity summed, nN number of neighbors
		// we start with the current pixel. 
		let r = this.pxact(i), nN = 1;
		
		// loop over neighbor pixels
		for( let j = 0 ; j < N.length ; j ++ ){ 
			const tn = this.C.pixti( N[j] ); 
			
			// a neighbor only contributes if it belongs to the same cell
			if( tn == t ){
				r += this.pxact( N[j] );
				nN ++; 
			}
		}

		// average is summed r divided by num neighbors.
		return r/nN
	}
	activityAtGeom ( i ){
		const t = this.C.pixti( i );

		// no activity for background/stroma
		if( t <= 0 ){ return 0 }
		
		//neighborhood pixels
		const N = this.C.neighi( i );
		
		// r activity product, nN number of neighbors.
		// we start with the current pixel.
		let nN = 1, r = this.pxact( i );

		// loop over neighbor pixels
		for( let j = 0 ; j < N.length ; j ++ ){ 
			const tn = this.C.pixti( N[j] ); 

			// a neighbor only contributes if it belongs to the same cell.
			// if it does and has activity 0, the product will also be zero so
			// we can already return.
			if( tn == t ){
				if( this.pxact( N[j] ) == 0 ) return 0
				r *= this.pxact( N[j] );
				nN ++; 
			}
		}
		
		// Geometric mean computation. 
		return Math.pow(r,1/nN)
	}


	/* Current activity (under the Act model) of the pixel with ID i. */
	pxact ( i ){
	
		// If the pixel is not in the cellpixelsbirth object, it has activity 0.
		/*if ( !this.cellpixelsbirth[i] ){
			return 0
		}*/
		
		// cellkind of current pixel
		const k = this.C.cellKind( this.C.pixti(i) );
		
		// Activity info
		const actmax = this.conf["MAX_ACT"][k], age = (this.C.time - this.cellpixelsbirth[i]);

		return (age > actmax) ? 0 : actmax-age
	}
	/* eslint-disable no-unused-vars*/
	setpixListener( i, t_old, t ){
		this.cellpixelsbirth[i] = this.C.time;
	}


>>>>>>> 24fcd7f1
}

exports.CPM = CPM;
exports.CPMChemotaxis = CPMChemotaxis;
exports.Stats = Stats;
exports.Canvas = Canvas;
exports.GridManipulator = GridManipulator;
exports.Grid2D = Grid2D;
exports.Grid3D = Grid3D;
exports.Adhesion = Adhesion;
exports.VolumeConstraint = VolumeConstraint;
exports.GridInitializer = GridInitializer;
exports.HardVolumeRangeConstraint = HardVolumeRangeConstraint;
exports.TestLogger = HardVolumeRangeConstraint$1;
<<<<<<< HEAD
exports.PerimeterConstraint = PerimeterConstraint;
=======
exports.ActivityConstraint = ActivityConstraint;
>>>>>>> 24fcd7f1
<|MERGE_RESOLUTION|>--- conflicted
+++ resolved
@@ -1751,7 +1751,6 @@
 	}
 }
 
-<<<<<<< HEAD
 /** 
  * Implements the adhesion constraint of Potts models. 
  */
@@ -1760,48 +1759,103 @@
 	constructor( conf ){
 		super( conf );
 	}
-	determinePerimeter( i, t_old, t ){
-		const Ni = this.C.grid.neighi( i );
-		let n = 0;
+	determinePerimeter( i, t_old, t_new ){
+		if( t_old == t_new ){ return }
+		const Ni = this.C.neighi( i );
+		let n_new = 0, n_old = 0;
 		for( let i = 0 ; i < Ni.length ; i ++  ){
-			const nt = this.C.grid.pixti(Ni[i]);
-			console.log( nt );
-			if( nt != t ){
-				n ++; 
+			const nt = this.C.pixti(Ni[i]);
+			if( nt != t_new ){
+				n_new ++; 
+			}
+			if( nt != t_old ){
+				n_old ++;
 			}
 			if( nt != 0 ){
-				if( nt != t && nt == t_old ){
-					this.cellperimetersperpixel[Ni[i]] ++;
-				}
-				if( nt == t && nt != t_old ){
-					this.cellperimetersperpixel[Ni[i]] --;
-				}
-			}
-		}
-		this.cellperimetersperpixel[i] = n;
+				if( nt == t_old ){
+					this.cellperimeters[nt] ++;
+				}
+				if( nt == t_new ){
+					this.cellperimeters[nt] --;
+				}
+			}
+		}
+		if( t_old != 0 ){
+			this.cellperimeters[t_old] -= n_old;
+		}
+		if( t_new != 0 ){
+			if( !(t_new in this.cellperimeters) ){
+				this.cellperimeters[t_new] = 0;
+			}
+			this.cellperimeters[t_new] += n_new;
+		}
 	}
 	postAddition(){
-		this.cellperimetersperpixel = new Uint16Array(this.C.grid.p2i(this.C.grid.extents));
 		this.cellperimeters = {};
 	}
 	afterMCSListener( ){
 		// eslint-disable-next-line
-		console.log( this.cellperimetersperpixel.length );
-		for( let i = 0 ; i < this.cellperimetersperpixel.length ; i ++ ){
+		//console.log( this.cellperimeters )
+		/*for( let i = 0 ; i < this.cellperimetersperpixel.length ; i ++ ){
 			if( this.cellperimetersperpixel[i] > 0 ){
 				// eslint-disable-next-line
-				console.log( i, this.cellperimetersperpixel[i] );
-			}
-		}
+				console.log( i, this.cellperimetersperpixel[i] )
+			}
+		}*/
 	}
 	setpixListener( i, t_old, t ){
+		this.determinePerimeter( i, t_old, t );
+	}
+	deltaH( sourcei, targeti, src_type, tgt_type ){
+		if( src_type == tgt_type ){
+			return 0
+		}
+		const ts = this.C.cellKind(src_type);
+		const ls = this.conf["LAMBDA_P"][ts];
+		const tt = this.C.cellKind(tgt_type);
+		const lt = this.conf["LAMBDA_P"][tt];
+		if( !(ls>0) && !(lt>0) ){
+			return 0
+		}
+		const Ni = this.C.neighi( targeti );
+		let pchange = {};
+		pchange[src_type] = 0; pchange[tgt_type] = 0;
+		for( let i = 0 ; i < Ni.length ; i ++  ){
+			const nt = this.C.pixti(Ni[i]);
+			if( nt != src_type ){
+				pchange[src_type]++; 
+			}
+			if( nt != tgt_type ){
+				pchange[tgt_type]--;
+			}
+			if( nt == tgt_type ){
+				pchange[nt] ++;
+			}
+			if( nt == src_type ){
+				pchange[nt] --;
+			}
+		}
+		let r = 0.0;
+		if( ls > 0 ){
+			const pt = this.conf["P"][ts],
+				ps = this.cellperimeters[src_type];
+			const hnew = (ps+pchange[src_type])-pt,
+				hold = ps-pt;
+			r += ls*((hnew*hnew)-(hold*hold));
+		}
+		if( lt > 0 ){
+			const pt = this.conf["P"][tt],
+				ps = this.cellperimeters[tgt_type];
+			const hnew = (ps+pchange[tgt_type])-pt,
+				hold = ps-pt;
+			r += lt*((hnew*hnew)-(hold*hold));
+		}
 		// eslint-disable-next-line
-		this.determinePerimeter( i, t_old, t );
-	}
-	deltaH( sourcei, targeti, src_type, tgt_type ){
-		return 0*sourcei + 0*targeti  + 0*src_type + 0*tgt_type
-	}
-=======
+		//console.log( r )
+		return r
+	}
+}
+
 /* 
 	Implements the activity constraint of Potts models. 
 	See also: 
@@ -1948,7 +2002,6 @@
 	}
 
 
->>>>>>> 24fcd7f1
 }
 
 exports.CPM = CPM;
@@ -1963,8 +2016,5 @@
 exports.GridInitializer = GridInitializer;
 exports.HardVolumeRangeConstraint = HardVolumeRangeConstraint;
 exports.TestLogger = HardVolumeRangeConstraint$1;
-<<<<<<< HEAD
-exports.PerimeterConstraint = PerimeterConstraint;
-=======
 exports.ActivityConstraint = ActivityConstraint;
->>>>>>> 24fcd7f1
+exports.PerimeterConstraint = PerimeterConstraint;