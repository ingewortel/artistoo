--- conflicted
+++ resolved
@@ -3271,28 +3271,10 @@
 	@typedef {object} MersenneTwister
 	*/
 
-<<<<<<< HEAD
 	/** The constructor of class DiceSet takes a MersenneTwister object as input, to allow
 	seeding of the random number generator used for random sampling.
 	@param {MersenneTwister} mt MersenneTwister object used for random numbers.*/
 	constructor( mt ) {
-=======
-		// ---------- CPM specific stuff here
-		
-		/** Number of non-background cells currently on the grid.
-		@type{number}*/
-		this.nr_cells = 0;
-		/** Highest cell ID previously assigned. 
-		@type{number}*/
-		this.last_cell_id = 0;
-		/** track border pixels for speed 
-		@type {DiceSet}*/
-		this.borderpixels = new DiceSet( this.mt );
-		/** Private property used by {@link updateborderneari} to track borders. 
-		@private
-		@type {Uint16Array} */
-		this._neighbours = new Uint16Array(this.grid.p2i(field_size));
->>>>>>> e22d653b
 
 		/** Object or hash map used to check in constant time whether a pixel is at the
 		cell border. Keys are the actual values stored in the DiceSet, numbers are their
@@ -3410,8 +3392,7 @@
 	{@link CellId}. Energies are given as non-negative numbers.
 	*/
 	constructor( conf ){
-		super( conf );
-		this.debug = conf.debug || false;
+		super( conf );		
 	}
 
 	/** This method checks that all required parameters are present in the object supplied to
@@ -3429,15 +3410,6 @@
 	@private
 	*/
 	J( t1, t2 ){
-		if( this.debug ){
-			if( this.C.cellKind(t1) == 3 || this.C.cellKind(t2) == 3 ){
-			//if( this.conf["J"][this.C.cellKind(t1)] == "undefined" ){
-				let k1 = this.C.cellKind(t1), k2 = this.C.cellKind(t2);
-				console.log( "Cells " + t1 +  "," + t2 + " : " + k1 + "," + k2 );
-				console.log( this.conf["J"][this.C.cellKind(t1)]);
-				console.log( this.conf["J"][this.C.cellKind(t1)][this.C.cellKind(t2)]);
-			}
-		}
 		return this.conf["J"][this.C.cellKind(t1)][this.C.cellKind(t2)]
 	}
 	/**  Returns the Hamiltonian around a pixel i with cellid tp by checking all its
@@ -3730,7 +3702,6 @@
  class for a hard constraint. */
 class HardConstraint extends Constraint {
 
-<<<<<<< HEAD
 	/** Let the CPM know that this is a soft constraint, so return 'soft'.
 	@return {string} "hard"*/
 	get CONSTRAINT_TYPE() {
@@ -3756,17 +3727,6 @@
 	// eslint-disable-next-line no-unused-vars
 	fulfilled( src_i, tgt_i, src_type, tgt_type ){
 		throw("You need to implement the 'fulfilled' method for this constraint!")
-=======
-	/** Initiate a new {@link CellId} for a cell of {@link CellKind} "kind", and create elements
-	   for this cell in the relevant arrays (cellvolume, t2k).
-	   @param {CellKind} kind - cellkind of the cell that has to be made.
-	   @return {CellId} of the new cell.*/
-	makeNewCellID ( kind ){
-		const newid = ++ this.last_cell_id;
-		this.cellvolume[newid] = 0;
-		this.setCellKind( newid, kind );
-		return newid
->>>>>>> e22d653b
 	}
 }
 
@@ -3889,6 +3849,9 @@
 		/** Number of non-background cells currently on the grid.
 		@type{number}*/
 		this.nr_cells = 0;
+		/** Highest cell ID previously assigned. 
+		@type{number}*/
+		this.last_cell_id = 0;
 		/** track border pixels for speed 
 		@type {DiceSet}*/
 		this.borderpixels = new DiceSet( this.mt );
@@ -4222,7 +4185,6 @@
 			// if this was the last pixel belonging to this cell, 
 			// remove the cell altogether.
 			if( this.cellvolume[t_old] == 0 ){
-				//console.log("removing cell " + t_old )
 				delete this.cellvolume[t_old];
 				delete this.t2k[t_old];
 				this.nr_cells--;
@@ -4283,7 +4245,7 @@
 	   @param {CellKind} kind - cellkind of the cell that has to be made.
 	   @return {CellId} of the new cell.*/
 	makeNewCellID ( kind ){
-		const newid = ++ this.nr_cells;
+		const newid = ++ this.last_cell_id;
 		this.cellvolume[newid] = 0;
 		this.setCellKind( newid, kind );
 		return newid
@@ -4997,18 +4959,12 @@
 		// create a new ID for the second cell
 		let nid = C.makeNewCellID( C.cellKind( id ) );
 
-		console.log( "made new cell id: ", nid );
-
-		let sidea = 0, sideb = 0;
-
 		// Loop over the pixels belonging to this cell
-<<<<<<< HEAD
 		//let sidea = 0, sideb = 0
 		//let pix_id = []
 		//let pix_nid = []
 		//let sidea = 0, sideb=0
-=======
->>>>>>> e22d653b
+
 		for( let j = 0 ; j < cp.length ; j ++ ){
 			// coordinates of current cell relative to center of mass
 			x2 = cp[j][0]-com[0];
@@ -5018,24 +4974,13 @@
 			// set it to the new type
 			side = (x1 - x0)*(y2 - y0) - (x2 - x0)*(y1 - y0);
 			if( side > 0 ){
-<<<<<<< HEAD
 				//sidea++
-=======
-				sidea ++;
->>>>>>> e22d653b
 				C.setpix( cp[j], nid ); 
-				console.log( cp[j] + " " + C.cellKind( id ) );
+				// console.log( cp[j] + " " + C.cellKind( id ) )
 				//pix_nid.push( cp[j] )
-			} else {
-				//pix_id.push( cp[j] )
-				sideb ++;
-			}
-		}
-<<<<<<< HEAD
-		console.log( "3 " + C.cellKind( id ) );
-=======
-		console.log( sidea, sideb );
->>>>>>> e22d653b
+			}
+		}
+		//console.log( "3 " + C.cellKind( id ) )
 		//cp[id] = pix_id
 		//cp[nid] = pix_nid
 		C.stat_values = {}; // remove cached stats or this will crash!!!
