--- conflicted
+++ resolved
@@ -113,17 +113,10 @@
   <tr data-ice="file">
       <td data-ice="filePath"><span><a href="file/src/Canvas.js.html">src/Canvas.js</a></span></td>
       <td data-ice="identifier" class="identifiers"><span><a href="class/src/Canvas.js~Canvas.html">Canvas</a></span></td>
-<<<<<<< HEAD
       <td class="coverage"><span data-ice="coverage">100 %</span><span data-ice="coverageCount" class="coverage-count">41/41</span></td>
       <td style="display: none;" data-ice="size">18039 byte</td>
       <td style="display: none;" data-ice="lines">647</td>
       <td style="display: none;" data-ice="updated">2020-01-03 14:36:36 (UTC)</td>
-=======
-      <td class="coverage"><span data-ice="coverage">100 %</span><span data-ice="coverageCount" class="coverage-count">40/40</span></td>
-      <td style="display: none;" data-ice="size">17395 byte</td>
-      <td style="display: none;" data-ice="lines">616</td>
-      <td style="display: none;" data-ice="updated">2020-01-01 22:07:55 (UTC)</td>
->>>>>>> 05955279
     </tr>
 <tr data-ice="file">
       <td data-ice="filePath"><span><a href="file/src/DiceSet.js.html">src/DiceSet.js</a></span></td>
