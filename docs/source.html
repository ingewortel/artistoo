--- conflicted
+++ resolved
@@ -114,15 +114,9 @@
       <td data-ice="filePath"><span><a href="file/src/Canvas.js.html">src/Canvas.js</a></span></td>
       <td data-ice="identifier" class="identifiers"><span><a href="class/src/Canvas.js~Canvas.html">Canvas</a></span></td>
       <td class="coverage"><span data-ice="coverage">100 %</span><span data-ice="coverageCount" class="coverage-count">41/41</span></td>
-<<<<<<< HEAD
-      <td style="display: none;" data-ice="size">18039 byte</td>
-      <td style="display: none;" data-ice="lines">647</td>
-      <td style="display: none;" data-ice="updated">2020-01-03 14:58:56 (UTC)</td>
-=======
       <td style="display: none;" data-ice="size">19665 byte</td>
       <td style="display: none;" data-ice="lines">712</td>
-      <td style="display: none;" data-ice="updated">2020-04-02 11:20:20 (UTC)</td>
->>>>>>> b97df287
+      <td style="display: none;" data-ice="updated">2020-05-06 15:03:17 (UTC)</td>
     </tr>
 <tr data-ice="file">
       <td data-ice="filePath"><span><a href="file/src/DiceSet.js.html">src/DiceSet.js</a></span></td>
@@ -130,7 +124,7 @@
       <td class="coverage"><span data-ice="coverage">100 %</span><span data-ice="coverageCount" class="coverage-count">10/10</span></td>
       <td style="display: none;" data-ice="size">3218 byte</td>
       <td style="display: none;" data-ice="lines">112</td>
-      <td style="display: none;" data-ice="updated">2019-12-03 14:20:05 (UTC)</td>
+      <td style="display: none;" data-ice="updated">2020-04-05 23:11:02 (UTC)</td>
     </tr>
 <tr data-ice="file">
       <td data-ice="filePath"><span><a href="file/src/grid/CoarseGrid.js.html">src/grid/CoarseGrid.js</a></span></td>
@@ -138,7 +132,7 @@
       <td class="coverage"><span data-ice="coverage">100 %</span><span data-ice="coverageCount" class="coverage-count">8/8</span></td>
       <td style="display: none;" data-ice="size">5977 byte</td>
       <td style="display: none;" data-ice="lines">170</td>
-      <td style="display: none;" data-ice="updated">2020-04-02 11:20:20 (UTC)</td>
+      <td style="display: none;" data-ice="updated">2020-04-05 23:11:02 (UTC)</td>
     </tr>
 <tr data-ice="file">
       <td data-ice="filePath"><span><a href="file/src/grid/Grid.js.html#errorLines=65">src/grid/Grid.js</a></span></td>
@@ -146,7 +140,7 @@
       <td class="coverage"><span data-ice="coverage">97 %</span><span data-ice="coverageCount" class="coverage-count">34/35</span></td>
       <td style="display: none;" data-ice="size">17627 byte</td>
       <td style="display: none;" data-ice="lines">459</td>
-      <td style="display: none;" data-ice="updated">2020-05-06 11:50:46 (UTC)</td>
+      <td style="display: none;" data-ice="updated">2020-05-06 15:04:01 (UTC)</td>
     </tr>
 <tr data-ice="file">
       <td data-ice="filePath"><span><a href="file/src/grid/Grid2D.js.html#errorLines=67">src/grid/Grid2D.js</a></span></td>
@@ -154,7 +148,7 @@
       <td class="coverage"><span data-ice="coverage">92 %</span><span data-ice="coverageCount" class="coverage-count">13/14</span></td>
       <td style="display: none;" data-ice="size">12770 byte</td>
       <td style="display: none;" data-ice="lines">422</td>
-      <td style="display: none;" data-ice="updated">2020-05-06 11:59:56 (UTC)</td>
+      <td style="display: none;" data-ice="updated">2020-05-06 15:04:01 (UTC)</td>
     </tr>
 <tr data-ice="file">
       <td data-ice="filePath"><span><a href="file/src/grid/Grid3D.js.html#errorLines=57">src/grid/Grid3D.js</a></span></td>
@@ -162,7 +156,7 @@
       <td class="coverage"><span data-ice="coverage">92 %</span><span data-ice="coverageCount" class="coverage-count">13/14</span></td>
       <td style="display: none;" data-ice="size">6769 byte</td>
       <td style="display: none;" data-ice="lines">220</td>
-      <td style="display: none;" data-ice="updated">2020-05-06 12:00:10 (UTC)</td>
+      <td style="display: none;" data-ice="updated">2020-05-06 15:04:01 (UTC)</td>
     </tr>
 <tr data-ice="file">
       <td data-ice="filePath"><span><a href="file/src/grid/GridManipulator.js.html">src/grid/GridManipulator.js</a></span></td>
@@ -170,7 +164,7 @@
       <td class="coverage"><span data-ice="coverage">100 %</span><span data-ice="coverageCount" class="coverage-count">10/10</span></td>
       <td style="display: none;" data-ice="size">10927 byte</td>
       <td style="display: none;" data-ice="lines">347</td>
-      <td style="display: none;" data-ice="updated">2020-05-06 11:30:08 (UTC)</td>
+      <td style="display: none;" data-ice="updated">2020-05-06 15:04:01 (UTC)</td>
     </tr>
 <tr data-ice="file">
       <td data-ice="filePath"><span><a href="file/src/grid/grid-typedef.js.html">src/grid/grid-typedef.js</a></span></td>
@@ -178,7 +172,7 @@
       <td class="coverage"><span data-ice="coverage">-</span></td>
       <td style="display: none;" data-ice="size">1242 byte</td>
       <td style="display: none;" data-ice="lines">30</td>
-      <td style="display: none;" data-ice="updated">2019-08-04 08:43:15 (UTC)</td>
+      <td style="display: none;" data-ice="updated">2020-04-05 23:11:02 (UTC)</td>
     </tr>
 <tr data-ice="file">
       <td data-ice="filePath"><span><a href="file/src/hamiltonian/ActivityConstraint.js.html">src/hamiltonian/ActivityConstraint.js</a></span></td>
@@ -186,7 +180,7 @@
       <td class="coverage"><span data-ice="coverage">100 %</span><span data-ice="coverageCount" class="coverage-count">11/11</span></td>
       <td style="display: none;" data-ice="size">9061 byte</td>
       <td style="display: none;" data-ice="lines">250</td>
-      <td style="display: none;" data-ice="updated">2019-08-03 11:25:52 (UTC)</td>
+      <td style="display: none;" data-ice="updated">2020-04-05 23:11:02 (UTC)</td>
     </tr>
 <tr data-ice="file">
       <td data-ice="filePath"><span><a href="file/src/hamiltonian/ActivityMultiBackground.js.html">src/hamiltonian/ActivityMultiBackground.js</a></span></td>
@@ -194,7 +188,7 @@
       <td class="coverage"><span data-ice="coverage">100 %</span><span data-ice="coverageCount" class="coverage-count">9/9</span></td>
       <td style="display: none;" data-ice="size">7167 byte</td>
       <td style="display: none;" data-ice="lines">183</td>
-      <td style="display: none;" data-ice="updated">2019-10-02 16:59:23 (UTC)</td>
+      <td style="display: none;" data-ice="updated">2020-04-05 23:11:02 (UTC)</td>
     </tr>
 <tr data-ice="file">
       <td data-ice="filePath"><span><a href="file/src/hamiltonian/Adhesion.js.html">src/hamiltonian/Adhesion.js</a></span></td>
@@ -202,7 +196,7 @@
       <td class="coverage"><span data-ice="coverage">100 %</span><span data-ice="coverageCount" class="coverage-count">6/6</span></td>
       <td style="display: none;" data-ice="size">3076 byte</td>
       <td style="display: none;" data-ice="lines">81</td>
-      <td style="display: none;" data-ice="updated">2019-09-02 13:43:27 (UTC)</td>
+      <td style="display: none;" data-ice="updated">2020-04-05 23:11:02 (UTC)</td>
     </tr>
 <tr data-ice="file">
       <td data-ice="filePath"><span><a href="file/src/hamiltonian/AttractionPointConstraint.js.html">src/hamiltonian/AttractionPointConstraint.js</a></span></td>
@@ -210,7 +204,7 @@
       <td class="coverage"><span data-ice="coverage">100 %</span><span data-ice="coverageCount" class="coverage-count">4/4</span></td>
       <td style="display: none;" data-ice="size">6065 byte</td>
       <td style="display: none;" data-ice="lines">150</td>
-      <td style="display: none;" data-ice="updated">2020-04-06 21:16:08 (UTC)</td>
+      <td style="display: none;" data-ice="updated">2020-05-06 15:04:01 (UTC)</td>
     </tr>
 <tr data-ice="file">
       <td data-ice="filePath"><span><a href="file/src/hamiltonian/AutoAdderConfig.js.html">src/hamiltonian/AutoAdderConfig.js</a></span></td>
@@ -218,7 +212,7 @@
       <td class="coverage"><span data-ice="coverage">100 %</span><span data-ice="coverageCount" class="coverage-count">1/1</span></td>
       <td style="display: none;" data-ice="size">1337 byte</td>
       <td style="display: none;" data-ice="lines">30</td>
-      <td style="display: none;" data-ice="updated">2019-08-03 11:25:52 (UTC)</td>
+      <td style="display: none;" data-ice="updated">2020-04-05 23:11:02 (UTC)</td>
     </tr>
 <tr data-ice="file">
       <td data-ice="filePath"><span><a href="file/src/hamiltonian/BarrierConstraint.js.html">src/hamiltonian/BarrierConstraint.js</a></span></td>
@@ -226,7 +220,7 @@
       <td class="coverage"><span data-ice="coverage">100 %</span><span data-ice="coverageCount" class="coverage-count">4/4</span></td>
       <td style="display: none;" data-ice="size">2586 byte</td>
       <td style="display: none;" data-ice="lines">78</td>
-      <td style="display: none;" data-ice="updated">2019-10-02 16:54:33 (UTC)</td>
+      <td style="display: none;" data-ice="updated">2020-04-05 23:11:02 (UTC)</td>
     </tr>
 <tr data-ice="file">
       <td data-ice="filePath"><span><a href="file/src/hamiltonian/BorderConstraint.js.html">src/hamiltonian/BorderConstraint.js</a></span></td>
@@ -234,7 +228,7 @@
       <td class="coverage"><span data-ice="coverage">100 %</span><span data-ice="coverageCount" class="coverage-count">7/7</span></td>
       <td style="display: none;" data-ice="size">4687 byte</td>
       <td style="display: none;" data-ice="lines">141</td>
-      <td style="display: none;" data-ice="updated">2020-04-02 11:20:20 (UTC)</td>
+      <td style="display: none;" data-ice="updated">2020-04-05 23:11:02 (UTC)</td>
     </tr>
 <tr data-ice="file">
       <td data-ice="filePath"><span><a href="file/src/hamiltonian/ChemotaxisConstraint.js.html">src/hamiltonian/ChemotaxisConstraint.js</a></span></td>
@@ -242,7 +236,7 @@
       <td class="coverage"><span data-ice="coverage">100 %</span><span data-ice="coverageCount" class="coverage-count">10/10</span></td>
       <td style="display: none;" data-ice="size">4795 byte</td>
       <td style="display: none;" data-ice="lines">122</td>
-      <td style="display: none;" data-ice="updated">2019-08-04 09:33:05 (UTC)</td>
+      <td style="display: none;" data-ice="updated">2020-04-05 23:11:02 (UTC)</td>
     </tr>
 <tr data-ice="file">
       <td data-ice="filePath"><span><a href="file/src/hamiltonian/ConnectivityConstraint.js.html">src/hamiltonian/ConnectivityConstraint.js</a></span></td>
@@ -250,7 +244,7 @@
       <td class="coverage"><span data-ice="coverage">100 %</span><span data-ice="coverageCount" class="coverage-count">14/14</span></td>
       <td style="display: none;" data-ice="size">8828 byte</td>
       <td style="display: none;" data-ice="lines">255</td>
-      <td style="display: none;" data-ice="updated">2020-04-02 11:20:20 (UTC)</td>
+      <td style="display: none;" data-ice="updated">2020-04-05 23:11:02 (UTC)</td>
     </tr>
 <tr data-ice="file">
       <td data-ice="filePath"><span><a href="file/src/hamiltonian/Constraint.js.html">src/hamiltonian/Constraint.js</a></span></td>
@@ -258,7 +252,7 @@
       <td class="coverage"><span data-ice="coverage">100 %</span><span data-ice="coverageCount" class="coverage-count">8/8</span></td>
       <td style="display: none;" data-ice="size">2619 byte</td>
       <td style="display: none;" data-ice="lines">67</td>
-      <td style="display: none;" data-ice="updated">2020-04-02 11:20:20 (UTC)</td>
+      <td style="display: none;" data-ice="updated">2020-04-05 23:11:02 (UTC)</td>
     </tr>
 <tr data-ice="file">
       <td data-ice="filePath"><span><a href="file/src/hamiltonian/HardConstraint.js.html">src/hamiltonian/HardConstraint.js</a></span></td>
@@ -266,7 +260,7 @@
       <td class="coverage"><span data-ice="coverage">100 %</span><span data-ice="coverageCount" class="coverage-count">3/3</span></td>
       <td style="display: none;" data-ice="size">1277 byte</td>
       <td style="display: none;" data-ice="lines">36</td>
-      <td style="display: none;" data-ice="updated">2019-08-03 11:25:52 (UTC)</td>
+      <td style="display: none;" data-ice="updated">2020-04-05 23:11:02 (UTC)</td>
     </tr>
 <tr data-ice="file">
       <td data-ice="filePath"><span><a href="file/src/hamiltonian/HardVolumeRangeConstraint.js.html">src/hamiltonian/HardVolumeRangeConstraint.js</a></span></td>
@@ -274,7 +268,7 @@
       <td class="coverage"><span data-ice="coverage">100 %</span><span data-ice="coverageCount" class="coverage-count">4/4</span></td>
       <td style="display: none;" data-ice="size">2237 byte</td>
       <td style="display: none;" data-ice="lines">59</td>
-      <td style="display: none;" data-ice="updated">2019-08-03 11:25:52 (UTC)</td>
+      <td style="display: none;" data-ice="updated">2020-04-05 23:11:02 (UTC)</td>
     </tr>
 <tr data-ice="file">
       <td data-ice="filePath"><span><a href="file/src/hamiltonian/LocalConnectivityConstraint.js.html">src/hamiltonian/LocalConnectivityConstraint.js</a></span></td>
@@ -282,7 +276,7 @@
       <td class="coverage"><span data-ice="coverage">100 %</span><span data-ice="coverageCount" class="coverage-count">6/6</span></td>
       <td style="display: none;" data-ice="size">3871 byte</td>
       <td style="display: none;" data-ice="lines">131</td>
-      <td style="display: none;" data-ice="updated">2020-04-02 11:20:20 (UTC)</td>
+      <td style="display: none;" data-ice="updated">2020-04-05 23:11:02 (UTC)</td>
     </tr>
 <tr data-ice="file">
       <td data-ice="filePath"><span><a href="file/src/hamiltonian/ParameterChecker.js.html">src/hamiltonian/ParameterChecker.js</a></span></td>
@@ -290,7 +284,7 @@
       <td class="coverage"><span data-ice="coverage">100 %</span><span data-ice="coverageCount" class="coverage-count">18/18</span></td>
       <td style="display: none;" data-ice="size">16365 byte</td>
       <td style="display: none;" data-ice="lines">459</td>
-      <td style="display: none;" data-ice="updated">2019-12-05 20:35:13 (UTC)</td>
+      <td style="display: none;" data-ice="updated">2020-04-05 23:11:02 (UTC)</td>
     </tr>
 <tr data-ice="file">
       <td data-ice="filePath"><span><a href="file/src/hamiltonian/PerimeterConstraint.js.html">src/hamiltonian/PerimeterConstraint.js</a></span></td>
@@ -298,7 +292,7 @@
       <td class="coverage"><span data-ice="coverage">100 %</span><span data-ice="coverageCount" class="coverage-count">9/9</span></td>
       <td style="display: none;" data-ice="size">6220 byte</td>
       <td style="display: none;" data-ice="lines">215</td>
-      <td style="display: none;" data-ice="updated">2020-05-06 11:33:21 (UTC)</td>
+      <td style="display: none;" data-ice="updated">2020-05-06 15:04:01 (UTC)</td>
     </tr>
 <tr data-ice="file">
       <td data-ice="filePath"><span><a href="file/src/hamiltonian/PersistenceConstraint.js.html">src/hamiltonian/PersistenceConstraint.js</a></span></td>
@@ -306,7 +300,7 @@
       <td class="coverage"><span data-ice="coverage">100 %</span><span data-ice="coverageCount" class="coverage-count">14/14</span></td>
       <td style="display: none;" data-ice="size">7099 byte</td>
       <td style="display: none;" data-ice="lines">209</td>
-      <td style="display: none;" data-ice="updated">2019-08-04 09:33:05 (UTC)</td>
+      <td style="display: none;" data-ice="updated">2020-04-05 23:11:02 (UTC)</td>
     </tr>
 <tr data-ice="file">
       <td data-ice="filePath"><span><a href="file/src/hamiltonian/PreferredDirectionConstraint.js.html">src/hamiltonian/PreferredDirectionConstraint.js</a></span></td>
@@ -314,7 +308,7 @@
       <td class="coverage"><span data-ice="coverage">100 %</span><span data-ice="coverageCount" class="coverage-count">4/4</span></td>
       <td style="display: none;" data-ice="size">3549 byte</td>
       <td style="display: none;" data-ice="lines">98</td>
-      <td style="display: none;" data-ice="updated">2019-08-04 09:33:05 (UTC)</td>
+      <td style="display: none;" data-ice="updated">2020-04-05 23:11:02 (UTC)</td>
     </tr>
 <tr data-ice="file">
       <td data-ice="filePath"><span><a href="file/src/hamiltonian/SoftConnectivityConstraint.js.html#errorLines=26">src/hamiltonian/SoftConnectivityConstraint.js</a></span></td>
@@ -322,7 +316,7 @@
       <td class="coverage"><span data-ice="coverage">93 %</span><span data-ice="coverageCount" class="coverage-count">15/16</span></td>
       <td style="display: none;" data-ice="size">10559 byte</td>
       <td style="display: none;" data-ice="lines">318</td>
-      <td style="display: none;" data-ice="updated">2020-04-02 11:20:20 (UTC)</td>
+      <td style="display: none;" data-ice="updated">2020-04-05 23:11:02 (UTC)</td>
     </tr>
 <tr data-ice="file">
       <td data-ice="filePath"><span><a href="file/src/hamiltonian/SoftConstraint.js.html">src/hamiltonian/SoftConstraint.js</a></span></td>
@@ -330,7 +324,7 @@
       <td class="coverage"><span data-ice="coverage">100 %</span><span data-ice="coverageCount" class="coverage-count">3/3</span></td>
       <td style="display: none;" data-ice="size">1204 byte</td>
       <td style="display: none;" data-ice="lines">30</td>
-      <td style="display: none;" data-ice="updated">2019-08-03 11:25:52 (UTC)</td>
+      <td style="display: none;" data-ice="updated">2020-04-05 23:11:02 (UTC)</td>
     </tr>
 <tr data-ice="file">
       <td data-ice="filePath"><span><a href="file/src/hamiltonian/SoftLocalConnectivityConstraint.js.html">src/hamiltonian/SoftLocalConnectivityConstraint.js</a></span></td>
@@ -338,7 +332,7 @@
       <td class="coverage"><span data-ice="coverage">100 %</span><span data-ice="coverageCount" class="coverage-count">9/9</span></td>
       <td style="display: none;" data-ice="size">5548 byte</td>
       <td style="display: none;" data-ice="lines">180</td>
-      <td style="display: none;" data-ice="updated">2020-04-02 11:20:20 (UTC)</td>
+      <td style="display: none;" data-ice="updated">2020-04-05 23:11:02 (UTC)</td>
     </tr>
 <tr data-ice="file">
       <td data-ice="filePath"><span><a href="file/src/hamiltonian/VolumeConstraint.js.html">src/hamiltonian/VolumeConstraint.js</a></span></td>
@@ -346,7 +340,7 @@
       <td class="coverage"><span data-ice="coverage">100 %</span><span data-ice="coverageCount" class="coverage-count">5/5</span></td>
       <td style="display: none;" data-ice="size">3043 byte</td>
       <td style="display: none;" data-ice="lines">86</td>
-      <td style="display: none;" data-ice="updated">2019-08-03 11:25:52 (UTC)</td>
+      <td style="display: none;" data-ice="updated">2020-04-05 23:11:02 (UTC)</td>
     </tr>
 <tr data-ice="file">
       <td data-ice="filePath"><span><a href="file/src/hamiltonian/constraint-typedef.js.html">src/hamiltonian/constraint-typedef.js</a></span></td>
@@ -354,7 +348,7 @@
       <td class="coverage"><span data-ice="coverage">-</span></td>
       <td style="display: none;" data-ice="size">1868 byte</td>
       <td style="display: none;" data-ice="lines">45</td>
-      <td style="display: none;" data-ice="updated">2020-04-02 11:20:20 (UTC)</td>
+      <td style="display: none;" data-ice="updated">2020-04-05 23:11:02 (UTC)</td>
     </tr>
 <tr data-ice="file">
       <td data-ice="filePath"><span><a href="file/src/models/CA.js.html">src/models/CA.js</a></span></td>
@@ -362,37 +356,23 @@
       <td class="coverage"><span data-ice="coverage">100 %</span><span data-ice="coverageCount" class="coverage-count">5/5</span></td>
       <td style="display: none;" data-ice="size">1920 byte</td>
       <td style="display: none;" data-ice="lines">65</td>
-      <td style="display: none;" data-ice="updated">2019-08-04 09:33:05 (UTC)</td>
+      <td style="display: none;" data-ice="updated">2020-04-05 23:11:02 (UTC)</td>
     </tr>
 <tr data-ice="file">
       <td data-ice="filePath"><span><a href="file/src/models/CPM.js.html#errorLines=380">src/models/CPM.js</a></span></td>
       <td data-ice="identifier" class="identifiers"><span><a href="class/src/models/CPM.js~CPM.html">CPM</a></span></td>
-<<<<<<< HEAD
-      <td class="coverage"><span data-ice="coverage">100 %</span><span data-ice="coverageCount" class="coverage-count">30/30</span></td>
-      <td style="display: none;" data-ice="size">15221 byte</td>
-      <td style="display: none;" data-ice="lines">431</td>
-      <td style="display: none;" data-ice="updated">2020-02-03 16:34:36 (UTC)</td>
-=======
       <td class="coverage"><span data-ice="coverage">96 %</span><span data-ice="coverageCount" class="coverage-count">30/31</span></td>
       <td style="display: none;" data-ice="size">15279 byte</td>
       <td style="display: none;" data-ice="lines">435</td>
-      <td style="display: none;" data-ice="updated">2020-05-06 11:17:04 (UTC)</td>
->>>>>>> b97df287
+      <td style="display: none;" data-ice="updated">2020-05-06 15:04:01 (UTC)</td>
     </tr>
 <tr data-ice="file">
       <td data-ice="filePath"><span><a href="file/src/models/GridBasedModel.js.html#errorLines=56">src/models/GridBasedModel.js</a></span></td>
       <td data-ice="identifier" class="identifiers"><span><a href="class/src/models/GridBasedModel.js~GridBasedModel.html">GridBasedModel</a></span></td>
-<<<<<<< HEAD
-      <td class="coverage"><span data-ice="coverage">100 %</span><span data-ice="coverageCount" class="coverage-count">26/26</span></td>
-      <td style="display: none;" data-ice="size">7692 byte</td>
-      <td style="display: none;" data-ice="lines">224</td>
-      <td style="display: none;" data-ice="updated">2020-02-03 16:34:54 (UTC)</td>
-=======
       <td class="coverage"><span data-ice="coverage">96 %</span><span data-ice="coverageCount" class="coverage-count">25/26</span></td>
       <td style="display: none;" data-ice="size">8126 byte</td>
       <td style="display: none;" data-ice="lines">238</td>
-      <td style="display: none;" data-ice="updated">2020-05-06 11:56:31 (UTC)</td>
->>>>>>> b97df287
+      <td style="display: none;" data-ice="updated">2020-05-06 15:04:01 (UTC)</td>
     </tr>
 <tr data-ice="file">
       <td data-ice="filePath"><span><a href="file/src/models/model-typedefs.js.html">src/models/model-typedefs.js</a></span></td>
@@ -400,7 +380,7 @@
       <td class="coverage"><span data-ice="coverage">-</span></td>
       <td style="display: none;" data-ice="size">1034 byte</td>
       <td style="display: none;" data-ice="lines">22</td>
-      <td style="display: none;" data-ice="updated">2019-08-03 11:25:52 (UTC)</td>
+      <td style="display: none;" data-ice="updated">2020-04-05 23:11:02 (UTC)</td>
     </tr>
 <tr data-ice="file">
       <td data-ice="filePath"><span><a href="file/src/simulation/Simulation.js.html">src/simulation/Simulation.js</a></span></td>
@@ -408,7 +388,7 @@
       <td class="coverage"><span data-ice="coverage">100 %</span><span data-ice="coverageCount" class="coverage-count">30/30</span></td>
       <td style="display: none;" data-ice="size">12868 byte</td>
       <td style="display: none;" data-ice="lines">379</td>
-      <td style="display: none;" data-ice="updated">2020-04-05 22:44:23 (UTC)</td>
+      <td style="display: none;" data-ice="updated">2020-05-06 15:04:01 (UTC)</td>
     </tr>
 <tr data-ice="file">
       <td data-ice="filePath"><span><a href="file/src/stats/BorderPixelsByCell.js.html">src/stats/BorderPixelsByCell.js</a></span></td>
@@ -416,7 +396,7 @@
       <td class="coverage"><span data-ice="coverage">100 %</span><span data-ice="coverageCount" class="coverage-count">4/4</span></td>
       <td style="display: none;" data-ice="size">1885 byte</td>
       <td style="display: none;" data-ice="lines">60</td>
-      <td style="display: none;" data-ice="updated">2019-08-03 11:25:52 (UTC)</td>
+      <td style="display: none;" data-ice="updated">2020-04-05 23:11:02 (UTC)</td>
     </tr>
 <tr data-ice="file">
       <td data-ice="filePath"><span><a href="file/src/stats/CellNeighborList.js.html">src/stats/CellNeighborList.js</a></span></td>
@@ -424,7 +404,7 @@
       <td class="coverage"><span data-ice="coverage">100 %</span><span data-ice="coverageCount" class="coverage-count">5/5</span></td>
       <td style="display: none;" data-ice="size">3374 byte</td>
       <td style="display: none;" data-ice="lines">106</td>
-      <td style="display: none;" data-ice="updated">2019-08-04 09:33:06 (UTC)</td>
+      <td style="display: none;" data-ice="updated">2020-04-05 23:11:02 (UTC)</td>
     </tr>
 <tr data-ice="file">
       <td data-ice="filePath"><span><a href="file/src/stats/Centroids.js.html">src/stats/Centroids.js</a></span></td>
@@ -432,7 +412,7 @@
       <td class="coverage"><span data-ice="coverage">100 %</span><span data-ice="coverageCount" class="coverage-count">7/7</span></td>
       <td style="display: none;" data-ice="size">3980 byte</td>
       <td style="display: none;" data-ice="lines">122</td>
-      <td style="display: none;" data-ice="updated">2019-08-04 09:33:06 (UTC)</td>
+      <td style="display: none;" data-ice="updated">2020-04-05 23:11:02 (UTC)</td>
     </tr>
 <tr data-ice="file">
       <td data-ice="filePath"><span><a href="file/src/stats/CentroidsWithTorusCorrection.js.html">src/stats/CentroidsWithTorusCorrection.js</a></span></td>
@@ -440,7 +420,7 @@
       <td class="coverage"><span data-ice="coverage">100 %</span><span data-ice="coverageCount" class="coverage-count">7/7</span></td>
       <td style="display: none;" data-ice="size">4443 byte</td>
       <td style="display: none;" data-ice="lines">137</td>
-      <td style="display: none;" data-ice="updated">2019-08-04 09:33:06 (UTC)</td>
+      <td style="display: none;" data-ice="updated">2020-04-05 23:11:02 (UTC)</td>
     </tr>
 <tr data-ice="file">
       <td data-ice="filePath"><span><a href="file/src/stats/ConnectedComponentsByCell.js.html">src/stats/ConnectedComponentsByCell.js</a></span></td>
@@ -448,7 +428,7 @@
       <td class="coverage"><span data-ice="coverage">100 %</span><span data-ice="coverageCount" class="coverage-count">3/3</span></td>
       <td style="display: none;" data-ice="size">2654 byte</td>
       <td style="display: none;" data-ice="lines">87</td>
-      <td style="display: none;" data-ice="updated">2020-04-02 11:20:20 (UTC)</td>
+      <td style="display: none;" data-ice="updated">2020-04-05 23:11:02 (UTC)</td>
     </tr>
 <tr data-ice="file">
       <td data-ice="filePath"><span><a href="file/src/stats/ConnectedComponentsByCellBorder.js.html">src/stats/ConnectedComponentsByCellBorder.js</a></span></td>
@@ -456,7 +436,7 @@
       <td class="coverage"><span data-ice="coverage">100 %</span><span data-ice="coverageCount" class="coverage-count">3/3</span></td>
       <td style="display: none;" data-ice="size">2838 byte</td>
       <td style="display: none;" data-ice="lines">87</td>
-      <td style="display: none;" data-ice="updated">2020-04-02 11:20:20 (UTC)</td>
+      <td style="display: none;" data-ice="updated">2020-04-05 23:11:02 (UTC)</td>
     </tr>
 <tr data-ice="file">
       <td data-ice="filePath"><span><a href="file/src/stats/Connectedness.js.html">src/stats/Connectedness.js</a></span></td>
@@ -464,7 +444,7 @@
       <td class="coverage"><span data-ice="coverage">100 %</span><span data-ice="coverageCount" class="coverage-count">3/3</span></td>
       <td style="display: none;" data-ice="size">1817 byte</td>
       <td style="display: none;" data-ice="lines">68</td>
-      <td style="display: none;" data-ice="updated">2020-04-02 11:20:20 (UTC)</td>
+      <td style="display: none;" data-ice="updated">2020-04-05 23:11:02 (UTC)</td>
     </tr>
 <tr data-ice="file">
       <td data-ice="filePath"><span><a href="file/src/stats/PixelsByCell.js.html">src/stats/PixelsByCell.js</a></span></td>
@@ -472,7 +452,7 @@
       <td class="coverage"><span data-ice="coverage">100 %</span><span data-ice="coverageCount" class="coverage-count">2/2</span></td>
       <td style="display: none;" data-ice="size">1427 byte</td>
       <td style="display: none;" data-ice="lines">49</td>
-      <td style="display: none;" data-ice="updated">2019-08-04 08:58:39 (UTC)</td>
+      <td style="display: none;" data-ice="updated">2020-04-05 23:11:02 (UTC)</td>
     </tr>
 <tr data-ice="file">
       <td data-ice="filePath"><span><a href="file/src/stats/Stat.js.html">src/stats/Stat.js</a></span></td>
@@ -480,7 +460,7 @@
       <td class="coverage"><span data-ice="coverage">100 %</span><span data-ice="coverageCount" class="coverage-count">6/6</span></td>
       <td style="display: none;" data-ice="size">1409 byte</td>
       <td style="display: none;" data-ice="lines">41</td>
-      <td style="display: none;" data-ice="updated">2019-08-03 11:25:52 (UTC)</td>
+      <td style="display: none;" data-ice="updated">2020-04-05 23:11:02 (UTC)</td>
     </tr>
 <tr data-ice="file">
       <td data-ice="filePath"><span><a href="file/src/stats/stat-typedef.js.html">src/stats/stat-typedef.js</a></span></td>
@@ -488,7 +468,7 @@
       <td class="coverage"><span data-ice="coverage">-</span></td>
       <td style="display: none;" data-ice="size">426 byte</td>
       <td style="display: none;" data-ice="lines">9</td>
-      <td style="display: none;" data-ice="updated">2019-08-03 11:25:52 (UTC)</td>
+      <td style="display: none;" data-ice="updated">2020-04-05 23:11:02 (UTC)</td>
     </tr>
 </tbody>
 </table>
