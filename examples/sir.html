<!DOCTYPE html>
<html lang="en"><head><meta http-equiv="Content-Type" content="text/html; charset=UTF-8">
<script src="../build/cpm.js"></script>
<script src="fpsmeter.min.js"></script>
<style type="text/css">
	canvas{ border: 1px solid black}
</style>

<script>
"use strict"

let C, zoom=2, Cim, cid=0, w=200, meter,
	infected, resistant, ts

var r_i = 0.1, r_r = 0.01

function draw(){
	// Clear the canvas (in the backgroundcolor white), and redraw:
	Cim.clear( "FFFFFF" )

	// The cell in red
	Cim.drawCells( 1, "AA0000" )
	Cim.drawCells( 2, "AAAAAA" )
}


let running = 1
function toggleAnim(){
	running = 1 - running
}

function timestep(){
	if( running ){
		// Update the grid with one MCS
		meter.tickStart()
		C.timeStep()
		meter.tick()
		draw()
	}
	ts = requestAnimationFrame( timestep )
}

function seedGrid(){
	// seed infection in the middle
	C.setpix( C.midpoint, 1 )
}

function initialize(){
<<<<<<< HEAD
	// Create a new CPM, canvas, and stats object
	C = new CPM.CPM( [w,w], {
		J : [ [NaN,20], [20,100] ],
		T : 0.01,
		seed :1
	})
	C.add({
		CONSTRAINT_TYPE : "hard",
		fulfilled : function(  sourcei, targeti, src_type, tgt_type ){
			if( tgt_type == infected ){
				return false
			}
			return true
		}
	})
	C.add({
		CONSTRAINT_TYPE : "soft",
		deltaH : function(  sourcei, targeti, src_type, tgt_type ){
			if( src_type == infected && tgt_type == 0 && C.random() < r_i ){
				return -1000
			}	
			return 1000000
		}
	})
	C.add({
		postMCSListener : function(){
			for( let [p,i] of C.cellPixels() ){
				if( i == infected ){
					console.log( " try " )
				}
				if( i == infected && C.random() < r_r ){
					C.setpix( p, resistant )
=======
	// Create a new CA, canvas, and stats object
	C = new CPM.CA( [w,w], {
		UPDATE_RULE : function( p, N ){
			let t = this.pixt(p)
			if(t == 0){ // Susceptible
				for( let pn of N ){
					if( this.pixt(pn) == 1 && C.random() < r_i ){
						return 1
					}
>>>>>>> 32fdb95a
				}
			} else if( t==1 && C.random() < r_r ){
				return 2
			}
			return t
		}
	})

	if( !Cim ){
		Cim = new CPM.Canvas( C, {zoom:zoom} )
	} else {
		Cim.C = C
	}
	Cim.el.onclick = toggleAnim
	// Start simulation
	meter = new FPSMeter({left:"auto", right:"5px"})
	seedGrid()
	cancelAnimationFrame( ts )
	timestep()
}
</script>
</head>
<body>
<p>Susceptible-Infected-Resistant (SIR) model. Click on canvas to interrupt/restart simulation.</p>
<p>Infection rate: <input type="text" value="0.1" size="4" maxlength="4" onkeyup="r_i=parseFloat(this.value)||0.1"/></p>
<p>Recovery rate: <input type="text" value="0.01" size="4" maxlength="4" onkeyup="r_r=parseFloat(this.value)||0.01"/></p>
<p><button onclick="initialize()">run</button></p>
</body>
</html><|MERGE_RESOLUTION|>--- conflicted
+++ resolved
@@ -46,40 +46,6 @@
 }
 
 function initialize(){
-<<<<<<< HEAD
-	// Create a new CPM, canvas, and stats object
-	C = new CPM.CPM( [w,w], {
-		J : [ [NaN,20], [20,100] ],
-		T : 0.01,
-		seed :1
-	})
-	C.add({
-		CONSTRAINT_TYPE : "hard",
-		fulfilled : function(  sourcei, targeti, src_type, tgt_type ){
-			if( tgt_type == infected ){
-				return false
-			}
-			return true
-		}
-	})
-	C.add({
-		CONSTRAINT_TYPE : "soft",
-		deltaH : function(  sourcei, targeti, src_type, tgt_type ){
-			if( src_type == infected && tgt_type == 0 && C.random() < r_i ){
-				return -1000
-			}	
-			return 1000000
-		}
-	})
-	C.add({
-		postMCSListener : function(){
-			for( let [p,i] of C.cellPixels() ){
-				if( i == infected ){
-					console.log( " try " )
-				}
-				if( i == infected && C.random() < r_r ){
-					C.setpix( p, resistant )
-=======
 	// Create a new CA, canvas, and stats object
 	C = new CPM.CA( [w,w], {
 		UPDATE_RULE : function( p, N ){
@@ -89,7 +55,6 @@
 					if( this.pixt(pn) == 1 && C.random() < r_i ){
 						return 1
 					}
->>>>>>> 32fdb95a
 				}
 			} else if( t==1 && C.random() < r_r ){
 				return 2
