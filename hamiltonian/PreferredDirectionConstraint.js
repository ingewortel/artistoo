--- conflicted
+++ resolved
@@ -89,11 +89,8 @@
 				this.cellcentroidlists[t] = []
 				this.celldirections[t] = this.randDir(this.C.ndim)
 			}
-<<<<<<< HEAD
-			let ci = this.Cs.computeCentroidOfCell( t )
-=======
+
 			let ci = centroids[t]
->>>>>>> 32fdb95a
 			this.cellcentroidlists[t].unshift(ci)
 			if( this.cellcentroidlists[t].length >= dt ){
 				// note, dt could change during execution
