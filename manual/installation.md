--- conflicted
+++ resolved
@@ -6,7 +6,7 @@
 
 **Via the Github website**
 
-Visit the [Github repository](https://github.com/jtextor/cpmjs) and click on the
+Visit the [Github repository](https://github.com/ingewortel/artistoo) and click on the
 green "clone or download" button, then select "Download ZIP":
 
 <img class="screen-shot" src="asset/github-repo2.png" width="80%">
@@ -21,7 +21,7 @@
 
 ```$xslt
 cd folder/to/save-into/
-git clone https://github.com/jtextor/cpmjs.git
+git clone https://github.com/ingewortel/artistoo.git
 ```
 
 ### Step 2: install node dependencies.
@@ -45,13 +45,8 @@
 
 ### Step 3: link the build in your code.
 
-<<<<<<< HEAD
-You can now use CPMjs! See this [tutorial](quickstart.html) to build your first
-simulation, or start from one of the simulations in the `cpmjs/examples/`
-=======
 You can now use Artistoo! See this [tutorial](quickstart.html) to build your first
 simulation, or start from one of the simulations in the `artistoo/examples/`
->>>>>>> b97df287
 folder. In these examples, you will see that the package can be loaded as
 follows:
 
