--- conflicted
+++ resolved
@@ -1,10 +1,6 @@
 {
 	"name": "Artistoo",
-<<<<<<< HEAD
-	"version": "1.1.0",
-=======
 	"version": "1.1.1",
->>>>>>> bfd76f12
 	"dependencies": {
 		"braces": "^3.0.2",
 		"canvas": "^2.6.0",
