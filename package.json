--- conflicted
+++ resolved
@@ -3,19 +3,12 @@
 	"version": "0.9.1",
 	"dependencies": {
 		"braces": "^3.0.2",
-<<<<<<< HEAD
-		"canvas": "^2.0.1",
-		"mathjs": "^5.10.3",
-=======
 		"canvas": "^2.6.0",
 		"esdoc": "^1.1.0",
 		"esdoc-standard-plugin": "^1.0.0",
 		"fs": "0.0.1-security",
 		"mathjs": "^5.8.0",
 		"mersenne-twister": "^1.1.0",
->>>>>>> d4f197c4
-		"mersennetwister": "^0.2.3",
-		"npm": "^6.9.0",
 		"rollup": "^1.2.3",
 		"rollup-plugin-eslint": "^5.0.0",
 		"websocket": "^1.0.28"
